--- conflicted
+++ resolved
@@ -212,11 +212,8 @@
             '/3.0.0-beta.x/guides/scheduled-publication',
             '/3.0.0-beta.x/guides/slug',
             '/3.0.0-beta.x/guides/send-email',
-<<<<<<< HEAD
             '/3.0.0-beta.x/guides/registering-field-in-admin',
-=======
             '/3.0.0-beta.x/guides/count-graphql',
->>>>>>> 78735792
           ],
         },
         {
@@ -243,10 +240,7 @@
             '/3.0.0-beta.x/plugin-development/plugin-architecture',
             '/3.0.0-beta.x/plugin-development/backend-development',
             '/3.0.0-beta.x/plugin-development/frontend-development',
-<<<<<<< HEAD
             '/3.0.0-beta.x/plugin-development/frontend-field-api',
-=======
->>>>>>> 78735792
             '/3.0.0-beta.x/plugin-development/frontend-settings-api',
           ],
         },
