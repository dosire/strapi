'use strict';

const { createStrapiInstance } = require('../../../../../../test/helpers/strapi');
const { createAuthRequest, createRequest } = require('../../../../../../test/helpers/request');
const { describeOnCondition } = require('../utils/test');
const { STAGE_MODEL_UID, WORKFLOW_MODEL_UID } = require('../constants/workflows');

const edition = process.env.STRAPI_DISABLE_EE === 'true' ? 'CE' : 'EE';

describeOnCondition(edition === 'EE')('Review workflows', () => {
  const requests = {
    public: null,
    admin: null,
  };
  let strapi;
  let hasRW;
  let defaultStage;
  let defaultWorkflow;

  beforeAll(async () => {
    strapi = await createStrapiInstance();
    // eslint-disable-next-line node/no-extraneous-require
    hasRW = require('@strapi/strapi/lib/utils/ee').features.isEnabled('review-workflows');

    requests.public = createRequest({ strapi });
    requests.admin = await createAuthRequest({ strapi });

<<<<<<< HEAD
    defaultStage = await strapi.query(STAGE_MODEL_UID).create({
      data: { name: 'Stage' },
    });
    defaultWorkflow = await strapi.query(WORKFLOW_MODEL_UID).create({
      data: {
        uid: 'workflow',
        stages: [defaultStage.id],
      },
    });
=======
    if (hasRW) {
      defaultWorkflow = await strapi.query('admin::workflow').create({ data: {} });
    }
>>>>>>> abcdb65f
  });

  afterAll(async () => {
    await strapi.destroy();
  });

  describe('Get workflows', () => {
    test("It shouldn't be available for public", async () => {
      const res = await requests.public.get('/admin/review-workflows/workflows');

      if (hasRW) {
        expect(res.status).toBe(401);
      } else {
        expect(res.status).toBe(404);
        expect(Array.isArray(res.body)).toBeFalsy();
      }
    });
    test('It should be available for every connected users (admin)', async () => {
      const res = await requests.admin.get('/admin/review-workflows/workflows');

      if (hasRW) {
        expect(res.status).toBe(200);
        expect(Array.isArray(res.body.data)).toBeTruthy();
        expect(res.body.data).toHaveLength(1);
      } else {
        expect(res.status).toBe(404);
        expect(Array.isArray(res.body)).toBeFalsy();
      }
    });
  });

  describe('Get one workflow', () => {
    test("It shouldn't be available for public", async () => {
      const res = await requests.public.get(
        `/admin/review-workflows/workflows/${defaultWorkflow.id}`
      );

      if (hasRW) {
        expect(res.status).toBe(401);
      } else {
        expect(res.status).toBe(404);
        expect(res.body.data).toBeUndefined();
      }
    });
    test('It should be available for every connected users (admin)', async () => {
      const res = await requests.admin.get(
        `/admin/review-workflows/workflows/${defaultWorkflow.id}`
      );

      if (hasRW) {
        expect(res.status).toBe(200);
        expect(res.body.data).toBeInstanceOf(Object);
        expect(res.body.data).toEqual(defaultWorkflow);
      } else {
        expect(res.status).toBe(404);
        expect(res.body.data).toBeUndefined();
      }
    });
  });

  describe('Get workflow stages', () => {
    test.each(Object.keys(requests))('It should be available for everyone (%s)', async (type) => {
      const rq = requests[type];
      const res = await rq.get('/admin/review-workflows/workflows?populate=stages');

      if (hasRW) {
        expect(res.status).toBe(200);
        expect(Array.isArray(res.body.results)).toBeTruthy();
        expect(res.body.results).toHaveLength(1);
        expect(res.body.results[0].stages).toHaveLength(1);
        expect(res.body.results[0].stages[0]).toEqual(defaultStage);
      } else {
        expect(res.status).toBe(404);
        expect(Array.isArray(res.body)).toBeFalsy();
      }
    });
  });

  describe('Get stages', () => {
    test.each(Object.keys(requests))('It should be available for everyone (%s)', async (type) => {
      const rq = requests[type];
      const res = await rq.get(`/admin/review-workflows/workflows/${defaultWorkflow.id}/stages`);

      if (hasRW) {
        expect(res.status).toBe(200);
        expect(Array.isArray(res.body.results)).toBeTruthy();
        expect(res.body.results).toHaveLength(1);
      } else {
        expect(res.status).toBe(404);
        expect(Array.isArray(res.body)).toBeFalsy();
      }
    });
  });

  describe('Get stage by id', () => {
    test.each(Object.keys(requests))('It should be available for everyone (%s)', async (type) => {
      const rq = requests[type];
      const res = await rq.get(
        `/admin/review-workflows/workflows/${defaultWorkflow.id}/stages/${defaultStage.id}`
      );

      if (hasRW) {
        expect(res.status).toBe(200);
        expect(res.body.data).toBeInstanceOf(Object);
        expect(res.body.data).toEqual(defaultStage);
      } else {
        expect(res.status).toBe(404);
        expect(res.body.data).toBeUndefined();
      }
    });
  });
});<|MERGE_RESOLUTION|>--- conflicted
+++ resolved
@@ -25,7 +25,6 @@
     requests.public = createRequest({ strapi });
     requests.admin = await createAuthRequest({ strapi });
 
-<<<<<<< HEAD
     defaultStage = await strapi.query(STAGE_MODEL_UID).create({
       data: { name: 'Stage' },
     });
@@ -35,11 +34,6 @@
         stages: [defaultStage.id],
       },
     });
-=======
-    if (hasRW) {
-      defaultWorkflow = await strapi.query('admin::workflow').create({ data: {} });
-    }
->>>>>>> abcdb65f
   });
 
   afterAll(async () => {
