'use strict';

const { yup, validateYupSchema } = require('@strapi/utils');

const stageObject = yup.object().shape({
  id: yup.number().integer().min(1),
  name: yup.string().max(255).required(),
  color: yup.string().matches(/^#(?:[0-9a-fA-F]{3}){1,2}$/i), // hex color
});

const validateUpdateStageOnEntity = yup
  .object()
  .shape({
    id: yup.number().integer().min(1).required(),
  })
  .required();

const validateWorkflowCreateSchema = yup.object().shape({
  name: yup.string().max(255).required(),
  stages: yup
    .array()
    .of(stageObject)
    .min(1, 'Can not create a workflow without stages')
<<<<<<< HEAD
    .max(200, 'Can not have more than 200 stages')
    .required(),
=======
    .required('Can not create a workflow without stages'),
>>>>>>> cf5aea69
});

const validateWorkflowUpdateSchema = yup.object().shape({
  name: yup.string().max(255),
  stages: yup
    .array()
    .of(stageObject)
    .min(1, 'Can not create a workflow without stages')
    .max(200, 'Can not have more than 200 stages'),
});

module.exports = {
  validateWorkflowCreate: validateYupSchema(validateWorkflowCreateSchema),
  validateUpdateStageOnEntity: validateYupSchema(validateUpdateStageOnEntity),
  validateWorkflowUpdate: validateYupSchema(validateWorkflowUpdateSchema),
};<|MERGE_RESOLUTION|>--- conflicted
+++ resolved
@@ -21,12 +21,8 @@
     .array()
     .of(stageObject)
     .min(1, 'Can not create a workflow without stages')
-<<<<<<< HEAD
     .max(200, 'Can not have more than 200 stages')
-    .required(),
-=======
     .required('Can not create a workflow without stages'),
->>>>>>> cf5aea69
 });
 
 const validateWorkflowUpdateSchema = yup.object().shape({
