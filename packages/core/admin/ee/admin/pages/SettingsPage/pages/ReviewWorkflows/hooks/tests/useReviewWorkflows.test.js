import React from 'react';
import { QueryClientProvider, QueryClient } from 'react-query';
import { renderHook } from '@testing-library/react-hooks';
import { IntlProvider } from 'react-intl';
import { setupServer } from 'msw/node';
import { rest } from 'msw';

import { useReviewWorkflows } from '../useReviewWorkflows';

const STAGE_FIXTURE = {
  id: 1,
  name: 'Stage 1',
};

const server = setupServer(
  rest.get('*/review-workflows/workflows', (req, res, ctx) => {
    const populate = req.url.searchParams.get('populate');

    return res(
      ctx.json({
        data: [
          {
            id: 1,
            stages: populate === 'stages' ? [STAGE_FIXTURE] : [],
          },
        ],
      })
    );
  }),

  rest.get('*/review-workflows/workflows/1', (req, res, ctx) => {
    const populate = req.url.searchParams.get('populate');

    return res(
      ctx.json({
        data: {
          id: 1,
          stages: populate === 'stages' ? [STAGE_FIXTURE] : [],
        },
      })
    );
  })
);

function setup(id) {
  return renderHook(() => useReviewWorkflows(id), {
    wrapper({ children }) {
      const client = new QueryClient({
        defaultOptions: {
          queries: {
            retry: false,
          },
        },
      });

      return (
        <IntlProvider locale="en" messages={{}}>
          <QueryClientProvider client={client}>{children}</QueryClientProvider>
        </IntlProvider>
      );
    },
  });
}

describe('useReviewWorkflows', () => {
  beforeAll(() => {
    server.listen();
  });

  afterAll(() => {
    server.close();
  });

  test('fetch all workflows when calling the hook without a workflow id', async () => {
    const { result, waitFor } = setup();

<<<<<<< HEAD
    expect(result.current.workflows.isLoading).toBe(true);
    expect(get).toBeCalledWith('/admin/review-workflows/workflows/?populate=stages&sort=name:asc');
=======
    expect(result.current.isLoading).toBe(true);
>>>>>>> 4f63cb51

    await waitFor(() => expect(result.current.isLoading).toBe(false));

    expect(result.current).toStrictEqual(
      expect.objectContaining({
        status: 'success',
        workflows: [{ id: expect.any(Number), stages: expect.any(Array) }],
      })
    );
  });

  test('fetch a single workflow when calling the hook with a workflow id', async () => {
    const { result, waitFor } = setup({ id: 1 });

    expect(result.current.isLoading).toBe(true);

    await waitFor(() => expect(result.current.isLoading).toBe(false));

    expect(result.current).toStrictEqual(
      expect.objectContaining({
        workflows: [expect.objectContaining({ id: 1, stages: expect.any(Array) })],
      })
    );
  });

  test('refetch() re-fetches the loaded workflow(s)', async () => {
    const { result, waitFor } = setup();

    await waitFor(() => expect(result.current.isLoading).toBe(false));
    await result.current.refetch();

    expect(result.all.length).toBe(2 * 2); // number of calls * number of states (loading, success)
  });
});<|MERGE_RESOLUTION|>--- conflicted
+++ resolved
@@ -4,6 +4,7 @@
 import { IntlProvider } from 'react-intl';
 import { setupServer } from 'msw/node';
 import { rest } from 'msw';
+import { useFetchClient } from '@strapi/helper-plugin';
 
 import { useReviewWorkflows } from '../useReviewWorkflows';
 
@@ -72,16 +73,14 @@
   });
 
   test('fetch all workflows when calling the hook without a workflow id', async () => {
+    const { get } = useFetchClient();
     const { result, waitFor } = setup();
 
-<<<<<<< HEAD
     expect(result.current.workflows.isLoading).toBe(true);
+
+    await waitFor(() => expect(result.current.workflows.isLoading).toBe(false));
+
     expect(get).toBeCalledWith('/admin/review-workflows/workflows/?populate=stages&sort=name:asc');
-=======
-    expect(result.current.isLoading).toBe(true);
->>>>>>> 4f63cb51
-
-    await waitFor(() => expect(result.current.isLoading).toBe(false));
 
     expect(result.current).toStrictEqual(
       expect.objectContaining({
