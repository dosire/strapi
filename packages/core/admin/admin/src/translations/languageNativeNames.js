--- conflicted
+++ resolved
@@ -30,10 +30,7 @@
   vi: 'Tiếng Việt',
   'zh-Hans': '中文 (简体)',
   zh: '中文 (繁體)',
-<<<<<<< HEAD
-=======
   sa: 'संस्कृत',
->>>>>>> 849213e9
   hi: 'हिन्दी',
 };
 
