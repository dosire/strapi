--- conflicted
+++ resolved
@@ -1,11 +1,7 @@
 // Jest Snapshot v1, https://goo.gl/fbAQLP
 
 exports[`Content-Manager || RelationInput should render and match snapshot 1`] = `
-<<<<<<< HEAD
-.c45 {
-=======
 .c36 {
->>>>>>> abb4fafe
   border: 0;
   -webkit-clip: rect(0 0 0 0);
   clip: rect(0 0 0 0);
@@ -21,9 +17,6 @@
   padding-bottom: 12px;
 }
 
-<<<<<<< HEAD
-.c17 {
-=======
 .c2 {
   -webkit-flex-basis: 70%;
   -ms-flex-preferred-size: 70%;
@@ -39,7 +32,6 @@
 }
 
 .c15 {
->>>>>>> abb4fafe
   background: #ffffff;
   padding-top: 8px;
   padding-right: 16px;
@@ -114,9 +106,6 @@
   justify-content: space-between;
 }
 
-<<<<<<< HEAD
-.c18 {
-=======
 .c3 {
   -webkit-align-items: stretch;
   -webkit-box-align: stretch;
@@ -146,7 +135,6 @@
 }
 
 .c16 {
->>>>>>> abb4fafe
   -webkit-align-items: center;
   -webkit-box-align: center;
   -ms-flex-align: center;
@@ -171,7 +159,48 @@
   color: #32324d;
 }
 
-<<<<<<< HEAD
+.c13 {
+  font-size: 0.75rem;
+  line-height: 1.33;
+  color: #4945ff;
+}
+
+.c22 {
+  font-size: 0.875rem;
+  line-height: 1.43;
+  color: #32324d;
+}
+
+.c25 {
+  font-size: 0.875rem;
+  line-height: 1.43;
+  font-weight: 600;
+  color: #006096;
+}
+
+.c30 {
+  font-size: 0.875rem;
+  line-height: 1.43;
+  display: block;
+  white-space: nowrap;
+  overflow: hidden;
+  text-overflow: ellipsis;
+  color: #4945ff;
+}
+
+.c33 {
+  font-size: 0.875rem;
+  line-height: 1.43;
+  font-weight: 600;
+  color: #2f6846;
+}
+
+.c35 {
+  font-size: 0.75rem;
+  line-height: 1.33;
+  color: #666687;
+}
+
 .c19 {
   -webkit-align-items: center;
   -webkit-box-align: center;
@@ -189,230 +218,6 @@
 .c4 > * {
   margin-top: 0;
   margin-bottom: 0;
-=======
-.c13 {
-  font-size: 0.75rem;
-  line-height: 1.33;
-  color: #4945ff;
->>>>>>> abb4fafe
-}
-
-.c22 {
-  font-size: 0.875rem;
-  line-height: 1.43;
-  color: #32324d;
-}
-
-<<<<<<< HEAD
-.c20 > * {
-  margin-left: 0;
-  margin-right: 0;
-}
-
-.c20 > * + * {
-  margin-left: 4px;
-}
-
-.c34 {
-  font-weight: 600;
-  color: #006096;
-=======
-.c25 {
->>>>>>> abb4fafe
-  font-size: 0.875rem;
-  line-height: 1.43;
-  font-weight: 600;
-  color: #006096;
-}
-
-<<<<<<< HEAD
-.c39 {
-  color: #4945ff;
-=======
-.c30 {
-  font-size: 0.875rem;
-  line-height: 1.43;
->>>>>>> abb4fafe
-  display: block;
-  white-space: nowrap;
-  overflow: hidden;
-  text-overflow: ellipsis;
-  color: #4945ff;
-}
-
-<<<<<<< HEAD
-.c42 {
-  font-weight: 600;
-  color: #2f6846;
-=======
-.c33 {
->>>>>>> abb4fafe
-  font-size: 0.875rem;
-  line-height: 1.43;
-  font-weight: 600;
-  color: #2f6846;
-}
-
-.c35 {
-  font-size: 0.75rem;
-  line-height: 1.33;
-  color: #666687;
-}
-
-<<<<<<< HEAD
-.c16 {
-  cursor: all-scroll;
-  cursor: all-scroll;
-}
-
-.c26 {
-  padding-top: 4px;
-  padding-right: 16px;
-  padding-bottom: 4px;
-  min-width: 0px;
-}
-
-.c35 {
-  padding-left: 16px;
-}
-
-.c43 {
-  padding-top: 8px;
-}
-
-.c24 {
-  border: 0;
-  -webkit-clip: rect(0 0 0 0);
-  clip: rect(0 0 0 0);
-  height: 1px;
-  margin: -1px;
-  overflow: hidden;
-  padding: 0;
-  position: absolute;
-  width: 1px;
-}
-
-.c22 {
-  display: -webkit-box;
-  display: -webkit-flex;
-  display: -ms-flexbox;
-  display: flex;
-  cursor: pointer;
-  padding: 8px;
-  border-radius: 4px;
-  background: #ffffff;
-  border: 1px solid #dcdce4;
-  position: relative;
-  outline: none;
-}
-
-.c22 svg {
-  height: 12px;
-  width: 12px;
-}
-
-.c22 svg > g,
-.c22 svg path {
-  fill: #ffffff;
-}
-
-.c22[aria-disabled='true'] {
-  pointer-events: none;
-}
-
-.c22:after {
-  -webkit-transition-property: all;
-  transition-property: all;
-  -webkit-transition-duration: 0.2s;
-  transition-duration: 0.2s;
-  border-radius: 8px;
-  content: '';
-  position: absolute;
-  top: -4px;
-  bottom: -4px;
-  left: -4px;
-  right: -4px;
-  border: 2px solid transparent;
-}
-
-.c22:focus-visible {
-  outline: none;
-}
-
-.c22:focus-visible:after {
-  border-radius: 8px;
-  content: '';
-  position: absolute;
-  top: -5px;
-  bottom: -5px;
-  left: -5px;
-  right: -5px;
-  border: 2px solid #4945ff;
-}
-
-.c23 {
-  display: -webkit-box;
-  display: -webkit-flex;
-  display: -ms-flexbox;
-  display: flex;
-  -webkit-align-items: center;
-  -webkit-box-align: center;
-  -ms-flex-align: center;
-  align-items: center;
-  -webkit-box-pack: center;
-  -webkit-justify-content: center;
-  -ms-flex-pack: center;
-  justify-content: center;
-  height: 2rem;
-  width: 2rem;
-  border: none;
-}
-
-.c23 svg > g,
-.c23 svg path {
-  fill: #8e8ea9;
-}
-
-.c23:hover svg > g,
-.c23:hover svg path {
-  fill: #666687;
-}
-
-.c23:active svg > g,
-.c23:active svg path {
-  fill: #a5a5ba;
-}
-
-.c23[aria-disabled='true'] {
-  background-color: #eaeaef;
-}
-
-.c23[aria-disabled='true'] svg path {
-  fill: #666687;
-}
-
-.c15 {
-  border: 0;
-  -webkit-clip: rect(0 0 0 0);
-  clip: rect(0 0 0 0);
-  height: 1px;
-  margin: -1px;
-  overflow: hidden;
-  padding: 0;
-  position: absolute;
-  width: 1px;
-}
-
-.c37 {
-  color: #666687;
-  width: 12px;
-}
-
-.c38 path {
-=======
-.c4 > * {
-  margin-top: 0;
-  margin-bottom: 0;
 }
 
 .c4 > * + * {
@@ -435,7 +240,6 @@
 }
 
 .c11[aria-disabled='true'] svg path {
->>>>>>> abb4fafe
   fill: #666687;
 }
 
@@ -451,12 +255,6 @@
   fill: #4945ff;
 }
 
-<<<<<<< HEAD
-.c44 {
-  color: #666687;
-  font-size: 0.75rem;
-  line-height: 1.33;
-=======
 .c11:after {
   -webkit-transition-property: all;
   transition-property: all;
@@ -470,7 +268,6 @@
   left: -4px;
   right: -4px;
   border: 2px solid transparent;
->>>>>>> abb4fafe
 }
 
 .c11:focus-visible {
@@ -517,45 +314,6 @@
   width: 0.5625rem;
 }
 
-<<<<<<< HEAD
-.c32 {
-  background: #eaf5ff;
-  padding-top: 4px;
-  padding-right: 8px;
-  padding-bottom: 4px;
-  padding-left: 8px;
-  border-radius: 4px;
-  border-color: #b8e1ff;
-  border: 1px solid #b8e1ff;
-}
-
-.c40 {
-  background: #eafbe7;
-  padding-top: 4px;
-  padding-right: 8px;
-  padding-bottom: 4px;
-  padding-left: 8px;
-  border-radius: 4px;
-  border-color: #c6f0c2;
-  border: 1px solid #c6f0c2;
-}
-
-.c33 .sc-dfhuTu {
-  color: #0c75af;
-}
-
-.c41 .sc-dfhuTu {
-  color: #328048;
-}
-
-.c31 {
-  color: #32324d;
-  font-size: 0.875rem;
-  line-height: 1.43;
-}
-
-.c28 {
-=======
 .c24 .c5 {
   color: #0c75af;
 }
@@ -565,7 +323,6 @@
 }
 
 .c20 {
->>>>>>> abb4fafe
   display: -webkit-inline-box;
   display: -webkit-inline-flex;
   display: -ms-inline-flexbox;
@@ -581,35 +338,31 @@
   outline: none;
 }
 
-.c28 svg path {
+.c20 svg path {
   -webkit-transition: fill 150ms ease-out;
   transition: fill 150ms ease-out;
   fill: currentColor;
 }
 
-.c28 svg {
+.c20 svg {
   font-size: 0.625rem;
 }
 
-<<<<<<< HEAD
-.c28 .c30 {
-=======
 .c20 .c5 {
->>>>>>> abb4fafe
   -webkit-transition: color 150ms ease-out;
   transition: color 150ms ease-out;
   color: currentColor;
 }
 
-.c28:hover {
+.c20:hover {
   color: #7b79ff;
 }
 
-.c28:active {
+.c20:active {
   color: #271fe0;
 }
 
-.c28:after {
+.c20:after {
   -webkit-transition-property: all;
   transition-property: all;
   -webkit-transition-duration: 0.2s;
@@ -624,11 +377,11 @@
   border: 2px solid transparent;
 }
 
-.c28:focus-visible {
+.c20:focus-visible {
   outline: none;
 }
 
-.c28:focus-visible:after {
+.c20:focus-visible:after {
   border-radius: 8px;
   content: '';
   position: absolute;
@@ -639,97 +392,7 @@
   border: 2px solid #4945ff;
 }
 
-<<<<<<< HEAD
-.c12 {
-  padding-right: 8px;
-}
-
-.c13 {
-  color: #4945ff;
-  font-size: 0.75rem;
-  line-height: 1.33;
-}
-
-.c10 {
-  -webkit-align-items: center;
-  -webkit-box-align: center;
-  -ms-flex-align: center;
-  align-items: center;
-  display: -webkit-box;
-  display: -webkit-flex;
-  display: -ms-flexbox;
-  display: flex;
-  -webkit-flex-direction: row;
-  -ms-flex-direction: row;
-  flex-direction: row;
-}
-
-.c11 {
-  background: transparent;
-  border: none;
-  position: relative;
-  outline: none;
-}
-
-.c11[aria-disabled='true'] {
-  pointer-events: none;
-}
-
-.c11[aria-disabled='true'] svg path {
-  fill: #666687;
-}
-
-.c11 svg {
-  display: -webkit-box;
-  display: -webkit-flex;
-  display: -ms-flexbox;
-  display: flex;
-  font-size: 0.625rem;
-}
-
-.c11 svg path {
-  fill: #4945ff;
-}
-
-.c11:after {
-  -webkit-transition-property: all;
-  transition-property: all;
-  -webkit-transition-duration: 0.2s;
-  transition-duration: 0.2s;
-  border-radius: 8px;
-  content: '';
-  position: absolute;
-  top: -4px;
-  bottom: -4px;
-  left: -4px;
-  right: -4px;
-  border: 2px solid transparent;
-}
-
-.c11:focus-visible {
-  outline: none;
-}
-
-.c11:focus-visible:after {
-  border-radius: 8px;
-  content: '';
-  position: absolute;
-  top: -5px;
-  bottom: -5px;
-  left: -5px;
-  right: -5px;
-  border: 2px solid #4945ff;
-}
-
-.c21 {
-  width: 100%;
-  min-width: 0;
-}
-
-.c25 {
-=======
 .c17 {
->>>>>>> abb4fafe
   width: 100%;
   min-width: 0;
 }
@@ -772,21 +435,12 @@
   display: inherit;
 }
 
-<<<<<<< HEAD
-.c36 svg path {
-  fill: #8e8ea9;
-}
-
-.c36:hover svg path,
-.c36:focus svg path {
-=======
 .c27 svg path {
   fill: #8e8ea9;
 }
 
 .c27:hover svg path,
 .c27:focus svg path {
->>>>>>> abb4fafe
   fill: #666687;
 }
 
@@ -1021,11 +675,7 @@
                         tabindex="0"
                       >
                         <span
-<<<<<<< HEAD
-                          class="c30 c31"
-=======
                           class="c5 c22"
->>>>>>> abb4fafe
                         >
                           Relation 1
                         </span>
@@ -1033,48 +683,15 @@
                     </span>
                   </div>
                   <div
-<<<<<<< HEAD
-                    class="c32 c33"
-                  >
-                    <span
-                      class="c34"
-=======
                     class="c23 c24"
                   >
                     <span
                       class="c5 c25"
->>>>>>> abb4fafe
                     >
                       Draft
                     </span>
                   </div>
                 </div>
-<<<<<<< HEAD
-              </div>
-              <div
-                class="c35"
-              >
-                <button
-                  aria-label="Remove"
-                  class="c36"
-                  data-testid="remove-relation-1"
-                  type="button"
-                >
-                  <svg
-                    class="c37 c38"
-                    fill="none"
-                    height="1em"
-                    viewBox="0 0 24 24"
-                    width="12px"
-                    xmlns="http://www.w3.org/2000/svg"
-                  >
-                    <path
-                      d="M24 2.417L21.583 0 12 9.583 2.417 0 0 2.417 9.583 12 0 21.583 2.417 24 12 14.417 21.583 24 24 21.583 14.417 12 24 2.417z"
-                      fill="#212134"
-                    />
-                  </svg>
-                </button>
-=======
                 <div
                   class="c26"
                 >
@@ -1099,7 +716,65 @@
                     </svg>
                   </button>
                 </div>
->>>>>>> abb4fafe
+              </div>
+            </li>
+            <li
+              class=""
+              style="position: absolute; left: 0px; top: 50px; height: 50px; width: 100%;"
+            >
+              <div
+                class="c15 c16"
+              >
+                <div
+                  class="c16 c17"
+                >
+                  <div
+                    class="c18 c19"
+                  >
+                    <span>
+                      <span
+                        aria-describedby="tooltip-3"
+                        class="c5 c30"
+                        tabindex="0"
+                      >
+                        Relation 2
+                      </span>
+                    </span>
+                  </div>
+                  <div
+                    class="c31 c32"
+                  >
+                    <span
+                      class="c5 c33"
+                    >
+                      Draft
+                    </span>
+                  </div>
+                </div>
+              </div>
+              <div
+                class="c35"
+              >
+                <button
+                  aria-label="Remove"
+                  class="c36"
+                  data-testid="remove-relation-1"
+                  type="button"
+                >
+                  <svg
+                    class="c37 c38"
+                    fill="none"
+                    height="1em"
+                    viewBox="0 0 24 24"
+                    width="12px"
+                    xmlns="http://www.w3.org/2000/svg"
+                  >
+                    <path
+                      d="M24 2.417L21.583 0 12 9.583 2.417 0 0 2.417 9.583 12 0 21.583 2.417 24 12 14.417 21.583 24 24 21.583 14.417 12 24 2.417z"
+                      fill="#212134"
+                    />
+                  </svg>
+                </button>
               </div>
             </div>
           </li>
@@ -1178,11 +853,7 @@
                     <span>
                       <span
                         aria-describedby="tooltip-3"
-<<<<<<< HEAD
                         class="c39"
-=======
-                        class="c5 c30"
->>>>>>> abb4fafe
                         tabindex="0"
                       >
                         Relation 2
@@ -1190,48 +861,15 @@
                     </span>
                   </div>
                   <div
-<<<<<<< HEAD
                     class="c40 c41"
                   >
                     <span
                       class="c42"
-=======
-                    class="c31 c32"
-                  >
-                    <span
-                      class="c5 c33"
->>>>>>> abb4fafe
                     >
                       Published
                     </span>
                   </div>
                 </div>
-<<<<<<< HEAD
-              </div>
-              <div
-                class="c35"
-              >
-                <button
-                  aria-label="Remove"
-                  class="c36"
-                  data-testid="remove-relation-2"
-                  type="button"
-                >
-                  <svg
-                    class="c37 c38"
-                    fill="none"
-                    height="1em"
-                    viewBox="0 0 24 24"
-                    width="12px"
-                    xmlns="http://www.w3.org/2000/svg"
-                  >
-                    <path
-                      d="M24 2.417L21.583 0 12 9.583 2.417 0 0 2.417 9.583 12 0 21.583 2.417 24 12 14.417 21.583 24 24 21.583 14.417 12 24 2.417z"
-                      fill="#212134"
-                    />
-                  </svg>
-                </button>
-=======
                 <div
                   class="c26"
                 >
@@ -1256,7 +894,30 @@
                     </svg>
                   </button>
                 </div>
->>>>>>> abb4fafe
+              </div>
+              <div
+                class="c35"
+              >
+                <button
+                  aria-label="Remove"
+                  class="c36"
+                  data-testid="remove-relation-2"
+                  type="button"
+                >
+                  <svg
+                    class="c37 c38"
+                    fill="none"
+                    height="1em"
+                    viewBox="0 0 24 24"
+                    width="12px"
+                    xmlns="http://www.w3.org/2000/svg"
+                  >
+                    <path
+                      d="M24 2.417L21.583 0 12 9.583 2.417 0 0 2.417 9.583 12 0 21.583 2.417 24 12 14.417 21.583 24 24 21.583 14.417 12 24 2.417z"
+                      fill="#212134"
+                    />
+                  </svg>
+                </button>
               </div>
             </div>
           </li>
@@ -1335,11 +996,7 @@
                     <span>
                       <span
                         aria-describedby="tooltip-5"
-<<<<<<< HEAD
-                        class="c39"
-=======
                         class="c5 c30"
->>>>>>> abb4fafe
                         tabindex="0"
                       >
                         Relation 3
@@ -1347,32 +1004,6 @@
                     </span>
                   </div>
                 </div>
-<<<<<<< HEAD
-              </div>
-              <div
-                class="c35"
-              >
-                <button
-                  aria-label="Remove"
-                  class="c36"
-                  data-testid="remove-relation-3"
-                  type="button"
-                >
-                  <svg
-                    class="c37 c38"
-                    fill="none"
-                    height="1em"
-                    viewBox="0 0 24 24"
-                    width="12px"
-                    xmlns="http://www.w3.org/2000/svg"
-                  >
-                    <path
-                      d="M24 2.417L21.583 0 12 9.583 2.417 0 0 2.417 9.583 12 0 21.583 2.417 24 12 14.417 21.583 24 24 21.583 14.417 12 24 2.417z"
-                      fill="#212134"
-                    />
-                  </svg>
-                </button>
-=======
                 <div
                   class="c26"
                 >
@@ -1397,7 +1028,30 @@
                     </svg>
                   </button>
                 </div>
->>>>>>> abb4fafe
+              </div>
+              <div
+                class="c35"
+              >
+                <button
+                  aria-label="Remove"
+                  class="c36"
+                  data-testid="remove-relation-3"
+                  type="button"
+                >
+                  <svg
+                    class="c37 c38"
+                    fill="none"
+                    height="1em"
+                    viewBox="0 0 24 24"
+                    width="12px"
+                    xmlns="http://www.w3.org/2000/svg"
+                  >
+                    <path
+                      d="M24 2.417L21.583 0 12 9.583 2.417 0 0 2.417 9.583 12 0 21.583 2.417 24 12 14.417 21.583 24 24 21.583 14.417 12 24 2.417z"
+                      fill="#212134"
+                    />
+                  </svg>
+                </button>
               </div>
             </div>
           </li>
@@ -1405,17 +1059,10 @@
       </div>
     </div>
     <div
-<<<<<<< HEAD
-      class="c43"
-    >
-      <p
-        class="c44"
-=======
       class="c34"
     >
       <p
         class="c5 c35"
->>>>>>> abb4fafe
         id="1-hint"
       >
         this is a description
@@ -1423,11 +1070,7 @@
     </div>
   </div>
   <div
-<<<<<<< HEAD
-    class="c45"
-=======
     class="c36"
->>>>>>> abb4fafe
   >
     <p
       aria-live="polite"
