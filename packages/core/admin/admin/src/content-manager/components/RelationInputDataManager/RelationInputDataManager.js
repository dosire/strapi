/* eslint-disable no-nested-ternary */
import PropTypes from 'prop-types';
import React, { memo, useMemo } from 'react';
import { useIntl } from 'react-intl';
import get from 'lodash/get';
import pick from 'lodash/pick';

import { useCMEditViewDataManager, NotAllowedInput } from '@strapi/helper-plugin';

import { RelationInput } from '../RelationInput';

import { useRelation } from '../../hooks/useRelation';

import { getTrad } from '../../utils';

import { PUBLICATION_STATES, RELATIONS_TO_DISPLAY, SEARCH_RESULTS_TO_DISPLAY } from './constants';
import { connect, select, normalizeSearchResults, diffRelations, normalizeRelation } from './utils';

export const RelationInputDataManager = ({
  error,
  componentId,
<<<<<<< HEAD
  // eslint-disable-next-line react/prop-types
  componentUid,
=======
  isComponentRelation,
>>>>>>> 142b31c1
  editable,
  description,
  intlLabel,
  isCreatingEntry,
  isFieldAllowed,
  isFieldReadable,
  labelAction,
  mainField,
  name,
  queryInfos: { endpoints, defaultParams, shouldDisplayRelationLink },
  placeholder,
  required,
  relationType,
  size,
  targetModel,
}) => {
  const { formatMessage } = useIntl();
  const { connectRelation, disconnectRelation, loadRelation, modifiedData, slug, initialData } =
    useCMEditViewDataManager();

  const relationsFromModifiedData = get(modifiedData, name) ?? [];

  const currentLastPage = Math.ceil(relationsFromModifiedData.length / RELATIONS_TO_DISPLAY);

  const { relations, search, searchFor } = useRelation(`${slug}-${name}-${initialData?.id ?? ''}`, {
    name,
    relation: {
      enabled: get(initialData, name)?.count !== 0 && !!endpoints.relation,
      endpoint: endpoints.relation,
      pageGoal: currentLastPage,
      pageParams: {
        ...defaultParams,
        pageSize: RELATIONS_TO_DISPLAY,
      },
      onLoad: loadRelation,
      normalizeArguments: {
        mainFieldName: mainField.name,
        shouldAddLink: shouldDisplayRelationLink,
        targetModel,
      },
    },

    search: {
      endpoint: endpoints.search,
      pageParams: {
        ...defaultParams,
        // eslint-disable-next-line no-nested-ternary
        entityId: isCreatingEntry ? undefined : isComponentRelation ? componentId : initialData.id,
        pageSize: SEARCH_RESULTS_TO_DISPLAY,
      },
    },
  });

  const isMorph = useMemo(() => relationType.toLowerCase().includes('morph'), [relationType]);
  const toOneRelation = [
    'oneWay',
    'oneToOne',
    'manyToOne',
    'oneToManyMorph',
    'oneToOneMorph',
  ].includes(relationType);

  const isDisabled = useMemo(() => {
    if (isMorph) {
      return true;
    }

    if (!isCreatingEntry) {
      return (!isFieldAllowed && isFieldReadable) || !editable;
    }

    return !editable;
  }, [isMorph, isCreatingEntry, editable, isFieldAllowed, isFieldReadable]);

  const handleRelationConnect = (relation) => {
    /**
     * Any relation being added to the store should be normalized so it has it's link.
     */
    const normalizedRelation = normalizeRelation(relation, {
      mainFieldName: mainField.name,
      shouldAddLink: shouldDisplayRelationLink,
      targetModel,
    });

    connectRelation({ name, value: normalizedRelation, toOneRelation });
  };

  const handleRelationDisconnect = (relation) => {
    disconnectRelation({ name, id: relation.id });
  };

  const handleRelationLoadMore = () => {
    relations.fetchNextPage();
  };

  const handleSearch = (term = '') => {
    const [connected, disconnected] = diffRelations(
      relationsFromModifiedData,
      get(initialData, name)
    );

    searchFor(term, {
      idsToInclude: disconnected,
      idsToOmit: connected,
    });
  };

  const handleSearchMore = () => {
    search.fetchNextPage();
  };

  if (
    (!isFieldAllowed && isCreatingEntry) ||
    (!isCreatingEntry && !isFieldAllowed && !isFieldReadable)
  ) {
    return <NotAllowedInput name={name} intlLabel={intlLabel} labelAction={labelAction} />;
  }

  return (
    <RelationInput
      error={error}
      description={description}
      disabled={isDisabled}
      id={name}
      label={`${formatMessage({
        id: intlLabel.id,
        defaultMessage: intlLabel.defaultMessage,
      })} ${initialData[name]?.count !== undefined ? `(${initialData[name].count})` : ''}`}
      labelAction={labelAction}
      labelLoadMore={
        !isCreatingEntry
          ? formatMessage({
              id: getTrad('relation.loadMore'),
              defaultMessage: 'Load More',
            })
          : null
      }
      labelDisconnectRelation={formatMessage({
        id: getTrad('relation.disconnect'),
        defaultMessage: 'Remove',
      })}
      listHeight={320}
      loadingMessage={() =>
        formatMessage({
          id: getTrad('relation.isLoading'),
          defaultMessage: 'Relations are loading',
        })
      }
      name={name}
      numberOfRelationsToDisplay={RELATIONS_TO_DISPLAY}
      onRelationConnect={(relation) => handleRelationConnect(relation)}
      onRelationDisconnect={(relation) => handleRelationDisconnect(relation)}
      onRelationLoadMore={() => handleRelationLoadMore()}
      onSearch={(term) => handleSearch(term)}
      onSearchNextPage={() => handleSearchMore()}
      placeholder={formatMessage(
        placeholder || {
          id: getTrad('relation.add'),
          defaultMessage: 'Add relation',
        }
      )}
      publicationStateTranslations={{
        [PUBLICATION_STATES.DRAFT]: formatMessage({
          id: getTrad('relation.publicationState.draft'),
          defaultMessage: 'Draft',
        }),

        [PUBLICATION_STATES.PUBLISHED]: formatMessage({
          id: getTrad('relation.publicationState.published'),
          defaultMessage: 'Published',
        }),
      }}
      relations={pick(
        { ...relations, data: relationsFromModifiedData },
        'data',
        'hasNextPage',
        'isFetchingNextPage',
        'isLoading',
        'isSuccess'
      )}
      required={required}
      searchResults={normalizeSearchResults(search, {
        mainFieldName: mainField.name,
      })}
      size={size}
    />
  );
};

RelationInputDataManager.defaultProps = {
  componentId: undefined,
  editable: true,
  error: undefined,
  description: '',
  labelAction: null,
  isComponentRelation: false,
  isFieldAllowed: true,
  placeholder: null,
  required: false,
};

RelationInputDataManager.propTypes = {
  componentId: PropTypes.number,
  editable: PropTypes.bool,
  error: PropTypes.string,
  description: PropTypes.string,
  intlLabel: PropTypes.shape({
    id: PropTypes.string.isRequired,
    defaultMessage: PropTypes.string.isRequired,
    values: PropTypes.object,
  }).isRequired,
  labelAction: PropTypes.element,
  isCreatingEntry: PropTypes.bool.isRequired,
  isComponentRelation: PropTypes.bool,
  isFieldAllowed: PropTypes.bool,
  isFieldReadable: PropTypes.bool.isRequired,
  mainField: PropTypes.shape({
    name: PropTypes.string.isRequired,
    schema: PropTypes.shape({
      type: PropTypes.string.isRequired,
    }).isRequired,
  }).isRequired,
  name: PropTypes.string.isRequired,
  placeholder: PropTypes.shape({
    id: PropTypes.string.isRequired,
    defaultMessage: PropTypes.string.isRequired,
    values: PropTypes.object,
  }),
  required: PropTypes.bool,
  relationType: PropTypes.string.isRequired,
  size: PropTypes.number.isRequired,
  targetModel: PropTypes.string.isRequired,
  queryInfos: PropTypes.shape({
    defaultParams: PropTypes.shape({
      locale: PropTypes.string,
    }),
    endpoints: PropTypes.shape({
      relation: PropTypes.string,
      search: PropTypes.string.isRequired,
    }).isRequired,
    shouldDisplayRelationLink: PropTypes.bool.isRequired,
  }).isRequired,
};

const Memoized = memo(RelationInputDataManager);

export default connect(Memoized, select);<|MERGE_RESOLUTION|>--- conflicted
+++ resolved
@@ -19,12 +19,7 @@
 export const RelationInputDataManager = ({
   error,
   componentId,
-<<<<<<< HEAD
-  // eslint-disable-next-line react/prop-types
-  componentUid,
-=======
   isComponentRelation,
->>>>>>> 142b31c1
   editable,
   description,
   intlLabel,
