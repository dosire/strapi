--- conflicted
+++ resolved
@@ -165,20 +165,6 @@
 
   const { label, description, placeholder, visible } = metadatas;
 
-<<<<<<< HEAD
-  // Memoize the component to avoid remounting it and losing state
-  const CustomFieldInput = useMemo(() => {
-    if (customFieldUid) {
-      const customField = customFieldsRegistry.get(customFieldUid);
-      const CustomFieldInput = React.lazy(customField.components.Input);
-
-      return CustomFieldInput;
-    }
-
-    // Not a custom field, component won't be used
-    return null;
-  }, [customFieldUid, customFieldsRegistry]);
-=======
   /**
    * It decides whether using the default `step` accoding to its `inputType` or the one
    * obtained from `metadatas`.
@@ -205,7 +191,19 @@
 
     return minutes % metadatas.step === 0 ? metadatas.step : step;
   }, [inputType, inputValue, metadatas.step, step]);
->>>>>>> a5ae7a81
+
+  // Memoize the component to avoid remounting it and losing state
+  const CustomFieldInput = useMemo(() => {
+    if (customFieldUid) {
+      const customField = customFieldsRegistry.get(customFieldUid);
+      const CustomFieldInput = React.lazy(customField.components.Input);
+
+      return CustomFieldInput;
+    }
+
+    // Not a custom field, component won't be used
+    return null;
+  }, [customFieldUid, customFieldsRegistry]);
 
   if (visible === false) {
     return null;
@@ -291,13 +289,8 @@
       options={options}
       placeholder={placeholder ? { id: placeholder, defaultMessage: placeholder } : null}
       required={fieldSchema.required || false}
-<<<<<<< HEAD
-      step={step}
+      step={inputStep}
       type={customFieldUid || inputType}
-=======
-      step={inputStep}
-      type={inputType}
->>>>>>> a5ae7a81
       // validations={validations}
       value={inputValue}
       withDefaultValue={false}
