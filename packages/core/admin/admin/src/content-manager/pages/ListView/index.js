--- conflicted
+++ resolved
@@ -95,8 +95,6 @@
   const fetchPermissionsRef = React.useRef(refetchPermissions);
   const { notifyStatus } = useNotifyAT();
   const { formatAPIError } = useAPIErrorHandler(getTrad);
-<<<<<<< HEAD
-  const permissions = useSelector(selectAdminPermissions);
   const allowedAttributes = useAllowedAttributes(contentType, slug);
   const [{ query }] = useQueryParams();
   const { pathname } = useLocation();
@@ -136,8 +134,6 @@
         ]).length > 0,
     }
   );
-=======
->>>>>>> 469903e2
 
   useFocusWhenNavigate();
 
