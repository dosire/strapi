import React from 'react';
import { render, waitFor, screen, fireEvent } from '@testing-library/react';
import { Router } from 'react-router-dom';
import { createMemoryHistory } from 'history';
import { IntlProvider } from 'react-intl';
import { QueryClient, QueryClientProvider } from 'react-query';
import { DndProvider } from 'react-dnd';
import { HTML5Backend } from 'react-dnd-html5-backend';
import { ThemeProvider } from '@strapi/design-system/ThemeProvider';
import { lightTheme } from '@strapi/design-system/themes';
import EditSettingsView from '../index';

jest.mock('@strapi/helper-plugin', () => ({
  ...jest.requireActual('@strapi/helper-plugin'),
  // eslint-disable-next-line
  CheckPermissions: ({ children }) => <div>{children}</div>,
  useNotification: jest.fn(),
  useTracking: jest.fn(() => ({ trackUsage: jest.fn() })),
}));

const client = new QueryClient({
  defaultOptions: {
    queries: {
      retry: false,
    },
  },
});

const makeApp = (history, layout) => {
  const mainLayout = {
    attributes: {
      id: { type: 'integer' },
      postal_code: { type: 'integer' },
    },
    kind: 'collectionType',
    layouts: {
      edit: [
        [
          { name: 'postal_code', size: 6 },
          { name: 'city', size: 6 },
        ],
      ],
      list: ['postal_code', 'categories'],
    },
    metadatas: {
      postal_code: { edit: {}, list: { label: 'postal_code' } },
    },
    settings: { mainField: 'postal_code' },
    options: {},
    info: {
      description: 'the address',
      displayName: 'address',
      label: 'address',
      name: 'address',
    },
  };
  const components = {
    compo1: { uid: 'compo1' },
  };

  return (
    <Router history={history}>
      <QueryClientProvider client={client}>
        <IntlProvider messages={{ en: {} }} textComponent="span" locale="en">
          <ThemeProvider theme={lightTheme}>
            <DndProvider backend={HTML5Backend}>
              <EditSettingsView
                mainLayout={layout || mainLayout}
                components={components}
                isContentTypeView
                slug="api::address.address"
              />
            </DndProvider>
          </ThemeProvider>
        </IntlProvider>
      </QueryClientProvider>
    </Router>
  );
};

describe('EditSettingsView', () => {
  it('renders and matches the snapshot', async () => {
    const history = createMemoryHistory();

    const { container } = render(makeApp(history));
    await waitFor(() =>
      expect(screen.getByText('Configure the view - Address')).toBeInTheDocument()
    );

    expect(container).toMatchSnapshot();
  });

<<<<<<< HEAD
=======
  it('should add relation', async () => {
    const history = createMemoryHistory();

    const { container } = render(makeApp(history));

    await waitFor(() =>
      expect(screen.getByText('Configure the view - Address')).toBeInTheDocument()
    );

    fireEvent.mouseDown(screen.getByTestId('add-relation'));

    await waitFor(() => expect(screen.getByText('categories')).toBeInTheDocument());

    fireEvent.mouseDown(screen.getByText('categories'));
    fireEvent.mouseDown(screen.getByTestId('add-relation'));

    expect(container).toMatchSnapshot();
  });

>>>>>>> 378ab81a
  it('should add field', async () => {
    const history = createMemoryHistory();

    const { container } = render(makeApp(history));

    await waitFor(() =>
      expect(screen.getByText('Configure the view - Address')).toBeInTheDocument()
    );

    fireEvent.mouseDown(screen.getByTestId('add-field'));

    await waitFor(() => expect(screen.getByText('city')).toBeInTheDocument());

    fireEvent.mouseDown(screen.getByText('city'));
    fireEvent.mouseDown(screen.getByTestId('add-field'));

    expect(container).toMatchSnapshot();
  });

  it('should delete field', async () => {
    const history = createMemoryHistory();
    const oneFieldLayout = {
      attributes: {
        postal_code: { type: 'integer' },
      },
      kind: 'collectionType',
      layouts: {
        edit: [[{ name: 'postal_code', size: 6 }]],
        list: ['postal_code'],
      },
      metadatas: {
        postal_code: { edit: {}, list: { label: 'postal_code' } },
      },
      settings: { mainField: 'postal_code' },
      options: {},
      info: {
        description: 'the address',
        displayName: 'address',
        label: 'address',
        name: 'address',
      },
    };

    const { queryByTestId } = render(makeApp(history, oneFieldLayout));
    await waitFor(() =>
      expect(screen.getByText('Configure the view - Address')).toBeInTheDocument()
    );

    expect(queryByTestId('delete-field')).toBeInTheDocument();

    fireEvent.click(screen.getByTestId('delete-field'));

    expect(queryByTestId('delete-field')).not.toBeInTheDocument();
  });
});<|MERGE_RESOLUTION|>--- conflicted
+++ resolved
@@ -90,28 +90,6 @@
     expect(container).toMatchSnapshot();
   });
 
-<<<<<<< HEAD
-=======
-  it('should add relation', async () => {
-    const history = createMemoryHistory();
-
-    const { container } = render(makeApp(history));
-
-    await waitFor(() =>
-      expect(screen.getByText('Configure the view - Address')).toBeInTheDocument()
-    );
-
-    fireEvent.mouseDown(screen.getByTestId('add-relation'));
-
-    await waitFor(() => expect(screen.getByText('categories')).toBeInTheDocument());
-
-    fireEvent.mouseDown(screen.getByText('categories'));
-    fireEvent.mouseDown(screen.getByTestId('add-relation'));
-
-    expect(container).toMatchSnapshot();
-  });
-
->>>>>>> 378ab81a
   it('should add field', async () => {
     const history = createMemoryHistory();
 
