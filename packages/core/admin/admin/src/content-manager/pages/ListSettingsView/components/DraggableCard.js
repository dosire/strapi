--- conflicted
+++ resolved
@@ -37,9 +37,6 @@
 const FieldContainer = styled(Row)`
   max-height: ${32 / 16}rem;
   cursor: pointer;
-
-  // Solution to remove borders on drag preview
-  transform: translate(0, 0);
   opacity: ${({ isDragging }) => (isDragging ? 0 : 1)};
 
   svg {
@@ -97,6 +94,9 @@
     }
   };
 
+  // labelField updated here but not in drag function
+  // console.log(labelField, 'outside drag func');
+
   const [, drop] = useDrop({
     accept: ItemTypes.FIELD,
     hover(item) {
@@ -120,6 +120,9 @@
   const [{ isDragging }, drag, preview] = useDrag(() => ({
     type: ItemTypes.FIELD,
     item: () => {
+      // doesn't update labelField here if you edit it
+      // console.log(labelField, 'inside drag func');
+
       return { index, labelField, name };
     },
     collect: monitor => ({
@@ -199,13 +202,9 @@
 };
 
 DraggableCard.propTypes = {
-<<<<<<< HEAD
   index: PropTypes.number.isRequired,
-  labelField: PropTypes.string,
-=======
   labelField: PropTypes.string.isRequired,
   name: PropTypes.string.isRequired,
->>>>>>> fcc4d803
   onClickEditField: PropTypes.func.isRequired,
   onMoveField: PropTypes.func.isRequired,
   onRemoveField: PropTypes.func.isRequired,
