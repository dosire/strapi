--- conflicted
+++ resolved
@@ -66,7 +66,7 @@
         padding-left: 24px;
       }
 
-      .c34 {
+      .c35 {
         background: #ffffff;
         padding-top: 24px;
         padding-right: 20px;
@@ -76,22 +76,22 @@
         box-shadow: 0px 1px 4px rgba(33,33,52,0.1);
       }
 
-      .c35 {
+      .c36 {
         padding-bottom: 32px;
       }
 
-      .c17 {
+      .c18 {
         font-weight: 600;
         color: #32324d;
         font-size: 0.875rem;
         line-height: 1.43;
       }
 
-      .c19 {
+      .c20 {
         padding-left: 8px;
       }
 
-      .c14 {
+      .c15 {
         display: -webkit-box;
         display: -webkit-flex;
         display: -ms-flexbox;
@@ -105,21 +105,21 @@
         outline: none;
       }
 
-      .c14 svg {
+      .c15 svg {
         height: 12px;
         width: 12px;
       }
 
-      .c14 svg > g,
-      .c14 svg path {
+      .c15 svg > g,
+      .c15 svg path {
         fill: #ffffff;
       }
 
-      .c14[aria-disabled='true'] {
+      .c15[aria-disabled='true'] {
         pointer-events: none;
       }
 
-      .c14:after {
+      .c15:after {
         -webkit-transition-property: all;
         transition-property: all;
         -webkit-transition-duration: 0.2s;
@@ -134,11 +134,11 @@
         border: 2px solid transparent;
       }
 
-      .c14:focus-visible {
+      .c15:focus-visible {
         outline: none;
       }
 
-      .c14:focus-visible:after {
+      .c15:focus-visible:after {
         border-radius: 8px;
         content: '';
         position: absolute;
@@ -149,19 +149,17 @@
         border: 2px solid #4945ff;
       }
 
-      .c15 {
+      .c16 {
         -webkit-align-items: center;
         -webkit-box-align: center;
         -ms-flex-align: center;
         align-items: center;
         padding: 10px 16px;
         background: #4945ff;
-        border: none;
         border: 1px solid #4945ff;
-        background: #4945ff;
-      }
-
-      .c15 .c18 {
+      }
+
+      .c16 .c19 {
         display: -webkit-box;
         display: -webkit-flex;
         display: -ms-flexbox;
@@ -172,85 +170,89 @@
         align-items: center;
       }
 
-      .c15 .c16 {
+      .c16 .c17 {
         color: #ffffff;
       }
 
-      .c15[aria-disabled='true'] {
+      .c16[aria-disabled='true'] {
         border: 1px solid #dcdce4;
         background: #eaeaef;
       }
 
-      .c15[aria-disabled='true'] .c16 {
+      .c16[aria-disabled='true'] .c17 {
         color: #666687;
       }
 
-      .c15[aria-disabled='true'] svg > g,
-      .c15[aria-disabled='true'] svg path {
+      .c16[aria-disabled='true'] svg > g,
+      .c16[aria-disabled='true'] svg path {
         fill: #666687;
       }
 
-      .c15[aria-disabled='true']:active {
+      .c16[aria-disabled='true']:active {
         border: 1px solid #dcdce4;
         background: #eaeaef;
       }
 
-      .c15[aria-disabled='true']:active .c16 {
+      .c16[aria-disabled='true']:active .c17 {
         color: #666687;
       }
 
-      .c15[aria-disabled='true']:active svg > g,
-      .c15[aria-disabled='true']:active svg path {
+      .c16[aria-disabled='true']:active svg > g,
+      .c16[aria-disabled='true']:active svg path {
         fill: #666687;
       }
 
-      .c15:hover {
+      .c16:hover {
         border: 1px solid #7b79ff;
         background: #7b79ff;
       }
 
-      .c15:active {
+      .c16:active {
         border: 1px solid #4945ff;
         background: #4945ff;
       }
 
-      .c15 svg > g,
-      .c15 svg path {
+      .c16 svg > g,
+      .c16 svg path {
         fill: #ffffff;
       }
 
-      .c22 {
+      .c23 {
         background: #ffffff;
         padding: 24px;
         border-radius: 4px;
         box-shadow: 0px 1px 4px rgba(33,33,52,0.1);
       }
 
-      .c24 {
+      .c25 {
         background: #f0f0ff;
         padding: 12px;
         border-radius: 4px;
       }
 
-      .c30 {
+      .c31 {
         background: #fdf4dc;
         padding: 12px;
         border-radius: 4px;
       }
 
-      .c31 {
+      .c32 {
         background: #eaf5ff;
         padding: 12px;
         border-radius: 4px;
       }
 
-      .c32 {
+      .c33 {
         background: #f6ecfc;
         padding: 12px;
         border-radius: 4px;
       }
 
-      .c23 {
+      .c24 {
+        -webkit-align-items: center;
+        -webkit-box-align: center;
+        -ms-flex-align: center;
+        align-items: center;
         display: -webkit-box;
         display: -webkit-flex;
         display: -ms-flexbox;
@@ -258,13 +260,13 @@
         -webkit-flex-direction: row;
         -ms-flex-direction: row;
         flex-direction: row;
-        -webkit-align-items: center;
-        -webkit-box-align: center;
-        -ms-flex-align: center;
-        align-items: center;
       }
 
       .c9 {
+        -webkit-align-items: stretch;
+        -webkit-box-align: stretch;
+        -ms-flex-align: stretch;
+        align-items: stretch;
         display: -webkit-box;
         display: -webkit-flex;
         display: -ms-flexbox;
@@ -274,104 +276,70 @@
         flex-direction: column;
       }
 
-      .c9 > * {
+      .c10 > * {
         margin-top: 0;
         margin-bottom: 0;
       }
 
-      .c9 > * + * {
+      .c10 > * + * {
         margin-top: 20px;
       }
 
-      .c26 {
-        display: -webkit-box;
-        display: -webkit-flex;
-        display: -ms-flexbox;
-        display: flex;
-        -webkit-flex-direction: column;
-        -ms-flex-direction: column;
-        flex-direction: column;
-      }
-
-      .c26 > * {
+      .c27 > * {
         margin-top: 0;
         margin-bottom: 0;
       }
 
-      .c26 > * + * {
+      .c27 > * + * {
         margin-top: 4px;
       }
 
-      .c36 {
-        display: -webkit-box;
-        display: -webkit-flex;
-        display: -ms-flexbox;
-        display: flex;
-        -webkit-flex-direction: column;
-        -ms-flex-direction: column;
-        flex-direction: column;
-      }
-
-      .c36 > * {
+      .c37 > * {
         margin-top: 0;
         margin-bottom: 0;
       }
 
-      .c36 > * + * {
+      .c37 > * + * {
         margin-top: 12px;
       }
 
-      .c11 {
+      .c12 {
         color: #32324d;
         font-weight: 600;
         font-size: 2rem;
         line-height: 1.25;
       }
 
-      .c12 {
+      .c13 {
         color: #666687;
         font-size: 1rem;
         line-height: 1.5;
       }
 
-      .c27 {
+      .c28 {
         font-weight: 500;
         color: #32324d;
         font-size: 0.75rem;
         line-height: 1.33;
       }
 
-      .c29 {
+      .c30 {
         color: #666687;
         font-size: 0.875rem;
         line-height: 1.43;
       }
 
-      .c37 {
+      .c38 {
         color: #32324d;
         font-weight: 500;
         font-size: 1rem;
         line-height: 1.25;
       }
 
-<<<<<<< HEAD
-      .c25 {
-        margin-right: 24px;
-      }
-
-      .c25 svg {
-        width: 2rem;
-        height: 2rem;
-      }
-
-      .c28 {
-        word-break: break-all;
-=======
       .c41 {
         color: #4945ff;
         font-size: 0.75rem;
         line-height: 1.33;
->>>>>>> 8b3ba51f
       }
 
       .c42 {
@@ -405,12 +373,6 @@
         font-size: 0.625rem;
       }
 
-<<<<<<< HEAD
-      .c20 {
-        display: grid;
-        grid-template-columns: repeat(12,1fr);
-        gap: 24px;
-=======
       .c40:after {
         -webkit-transition-property: all;
         transition-property: all;
@@ -424,26 +386,12 @@
         left: -4px;
         right: -4px;
         border: 2px solid transparent;
->>>>>>> 8b3ba51f
       }
 
       .c40:focus-visible {
         outline: none;
       }
 
-<<<<<<< HEAD
-      .c33 {
-        grid-column: span 4;
-        max-width: 100%;
-      }
-
-      .c43 {
-        grid-column: span 6;
-        max-width: 100%;
-      }
-
-      .c50 {
-=======
       .c40:focus-visible:after {
         border-radius: 8px;
         content: '';
@@ -463,26 +411,17 @@
       }
 
       .c53 {
->>>>>>> 8b3ba51f
         font-weight: 600;
         color: #32324d;
         font-size: 0.875rem;
         line-height: 1.43;
       }
 
-<<<<<<< HEAD
-      .c48 {
-        padding-right: 8px;
-      }
-
-      .c44 {
-=======
       .c51 {
         padding-right: 8px;
       }
 
       .c47 {
->>>>>>> 8b3ba51f
         display: -webkit-box;
         display: -webkit-flex;
         display: -ms-flexbox;
@@ -496,27 +435,11 @@
         outline: none;
       }
 
-<<<<<<< HEAD
-      .c44 svg {
-=======
       .c47 svg {
->>>>>>> 8b3ba51f
         height: 12px;
         width: 12px;
       }
 
-<<<<<<< HEAD
-      .c44 svg > g,
-      .c44 svg path {
-        fill: #ffffff;
-      }
-
-      .c44[aria-disabled='true'] {
-        pointer-events: none;
-      }
-
-      .c44:after {
-=======
       .c47 svg > g,
       .c47 svg path {
         fill: #ffffff;
@@ -527,7 +450,6 @@
       }
 
       .c47:after {
->>>>>>> 8b3ba51f
         -webkit-transition-property: all;
         transition-property: all;
         -webkit-transition-duration: 0.2s;
@@ -542,19 +464,11 @@
         border: 2px solid transparent;
       }
 
-<<<<<<< HEAD
-      .c44:focus-visible {
-        outline: none;
-      }
-
-      .c44:focus-visible:after {
-=======
       .c47:focus-visible {
         outline: none;
       }
 
       .c47:focus-visible:after {
->>>>>>> 8b3ba51f
         border-radius: 8px;
         content: '';
         position: absolute;
@@ -565,18 +479,14 @@
         border: 2px solid #4945ff;
       }
 
-<<<<<<< HEAD
-      .c45 {
-=======
       .c46 {
         cursor: pointer;
       }
 
       .c48 {
->>>>>>> 8b3ba51f
         padding: 10px 16px;
         background: #4945ff;
-        border: none;
+        border: 1px solid #4945ff;
         border-radius: 4px;
         border: 1px solid #dcdce4;
         background: #ffffff;
@@ -588,11 +498,7 @@
         text-decoration: none;
       }
 
-<<<<<<< HEAD
-      .c45 .c47 {
-=======
       .c48 .c50 {
->>>>>>> 8b3ba51f
         display: -webkit-box;
         display: -webkit-flex;
         display: -ms-flexbox;
@@ -603,35 +509,15 @@
         align-items: center;
       }
 
-<<<<<<< HEAD
-      .c45 .c49 {
-        color: #ffffff;
-      }
-
-      .c45[aria-disabled='true'] {
-=======
       .c48 .c52 {
         color: #ffffff;
       }
 
       .c48[aria-disabled='true'] {
->>>>>>> 8b3ba51f
         border: 1px solid #dcdce4;
         background: #eaeaef;
       }
 
-<<<<<<< HEAD
-      .c45[aria-disabled='true'] .c49 {
-        color: #666687;
-      }
-
-      .c45[aria-disabled='true'] svg > g,
-      .c45[aria-disabled='true'] svg path {
-        fill: #666687;
-      }
-
-      .c45[aria-disabled='true']:active {
-=======
       .c48[aria-disabled='true'] .c52 {
         color: #666687;
       }
@@ -642,158 +528,10 @@
       }
 
       .c48[aria-disabled='true']:active {
->>>>>>> 8b3ba51f
         border: 1px solid #dcdce4;
         background: #eaeaef;
       }
 
-<<<<<<< HEAD
-      .c45[aria-disabled='true']:active .c49 {
-        color: #666687;
-      }
-
-      .c45[aria-disabled='true']:active svg > g,
-      .c45[aria-disabled='true']:active svg path {
-        fill: #666687;
-      }
-
-      .c45:hover {
-        background-color: #f6f6f9;
-      }
-
-      .c45:active {
-        background-color: #eaeaef;
-      }
-
-      .c45 .c49 {
-        color: #32324d;
-      }
-
-      .c45 svg > g,
-      .c45 svg path {
-        fill: #32324d;
-      }
-
-      .c39 {
-        color: #4945ff;
-        font-size: 0.75rem;
-        line-height: 1.33;
-      }
-
-      .c40 {
-        padding-left: 8px;
-      }
-
-      .c38 {
-        display: -webkit-inline-box;
-        display: -webkit-inline-flex;
-        display: -ms-inline-flexbox;
-        display: inline-flex;
-        -webkit-align-items: center;
-        -webkit-box-align: center;
-        -ms-flex-align: center;
-        align-items: center;
-        -webkit-text-decoration: none;
-        text-decoration: none;
-        position: relative;
-        outline: none;
-      }
-
-      .c38 svg path {
-        fill: #4945ff;
-      }
-
-      .c38 svg {
-        font-size: 0.625rem;
-      }
-
-      .c38:after {
-        -webkit-transition-property: all;
-        transition-property: all;
-        -webkit-transition-duration: 0.2s;
-        transition-duration: 0.2s;
-        border-radius: 8px;
-        content: '';
-        position: absolute;
-        top: -4px;
-        bottom: -4px;
-        left: -4px;
-        right: -4px;
-        border: 2px solid transparent;
-      }
-
-      .c38:focus-visible {
-        outline: none;
-      }
-
-      .c38:focus-visible:after {
-        border-radius: 8px;
-        content: '';
-        position: absolute;
-        top: -5px;
-        bottom: -5px;
-        left: -5px;
-        right: -5px;
-        border: 2px solid #4945ff;
-      }
-
-      .c41 {
-        display: -webkit-box;
-        display: -webkit-flex;
-        display: -ms-flexbox;
-        display: flex;
-      }
-
-      .c51 path {
-        fill: #7289da !important;
-      }
-
-      .c52 > path:first-child {
-        fill: #ff4500;
-      }
-
-      .c55 > path:first-child {
-        fill: #8e75ff;
-      }
-
-      .c55 > path:nth-child(2) {
-        fill: #8e75ff;
-      }
-
-      .c55 > path:nth-child(3) {
-        fill: #8e75ff;
-      }
-
-      .c53 path {
-        fill: #1da1f2 !important;
-      }
-
-      .c54 > path:first-child {
-        fill: #231f20;
-      }
-
-      .c54 > path:nth-child(2) {
-        fill: #fff9ae;
-      }
-
-      .c54 > path:nth-child(3) {
-        fill: #00aeef;
-      }
-
-      .c54 > path:nth-child(4) {
-        fill: #00a94f;
-      }
-
-      .c54 > path:nth-child(5) {
-        fill: #f15d22;
-      }
-
-      .c54 > path:nth-child(6) {
-        fill: #e31b23;
-      }
-
-      .c46 {
-=======
       .c48[aria-disabled='true']:active .c52 {
         color: #666687;
       }
@@ -926,7 +664,6 @@
       }
 
       .c49 {
->>>>>>> 8b3ba51f
         display: -webkit-box;
         display: -webkit-flex;
         display: -ms-flexbox;
@@ -938,45 +675,33 @@
         border: none;
       }
 
-<<<<<<< HEAD
-      .c46 svg {
-=======
       .c49 svg {
->>>>>>> 8b3ba51f
         width: 24px;
         height: 24px;
       }
 
-<<<<<<< HEAD
-      .c46 span {
-        word-break: keep-all;
-      }
-
-      .c42 {
-=======
       .c49 span {
         word-break: keep-all;
       }
 
       .c44 {
->>>>>>> 8b3ba51f
         row-gap: 8px;
         -webkit-column-gap: 16px;
         column-gap: 16px;
       }
 
-      .c13 {
+      .c14 {
         word-break: break-word;
       }
 
-      .c10 {
+      .c11 {
         -webkit-align-items: flex-start;
         -webkit-box-align: flex-start;
         -ms-flex-align: flex-start;
         align-items: flex-start;
       }
 
-      .c21 {
+      .c22 {
         -webkit-text-decoration: none;
         text-decoration: none;
       }
@@ -1004,33 +729,25 @@
       }
 
       @media (max-width:68.75rem) {
-        .c33 {
+        .c34 {
           grid-column: span 12;
         }
       }
 
       @media (max-width:34.375rem) {
-        .c33 {
+        .c34 {
           grid-column: span;
         }
       }
 
       @media (max-width:68.75rem) {
-<<<<<<< HEAD
-        .c43 {
-=======
         .c45 {
->>>>>>> 8b3ba51f
           grid-column: span 12;
         }
       }
 
       @media (max-width:34.375rem) {
-<<<<<<< HEAD
-        .c43 {
-=======
         .c45 {
->>>>>>> 8b3ba51f
           grid-column: span;
         }
       }
@@ -1073,32 +790,32 @@
                         class="c8"
                       >
                         <div
-                          class="c9 c10"
+                          class="c9 c10 c11"
                           spacing="5"
                         >
                           <h1
-                            class="c11"
+                            class="c12"
                           >
                             Welcome on board!
                           </h1>
                           <span
-                            class="c12 c13"
+                            class="c13 c14"
                           >
                             Congrats! You are logged as the first administrator. To discover the powerful features provided by Strapi, we recommend you to create your first Content type!
                           </span>
                           <button
                             aria-disabled="false"
-                            class="c14 c15"
+                            class="c15 c16"
                             type="button"
                           >
                             <span
-                              class="c16 c17"
+                              class="c17 c18"
                             >
                               Create your first Content type
                             </span>
                             <div
                               aria-hidden="true"
-                              class="c18 c19"
+                              class="c19 c20"
                             >
                               <svg
                                 fill="none"
@@ -1121,7 +838,7 @@
                 </div>
               </div>
               <div
-                class="c20"
+                class="c21"
               >
                 <div
                   class="c7"
@@ -1130,20 +847,20 @@
                     class=""
                   >
                     <div
-                      class="c9"
+                      class="c9 c10"
                       spacing="5"
                     >
                       <a
-                        class="c21"
+                        class="c22"
                         href="https://strapi.io/resource-center"
                         rel="noopener noreferrer nofollow"
                         target="_blank"
                       >
                         <div
-                          class="c22 c23"
+                          class="c23 c24"
                         >
                           <div
-                            class="c24 c23 c25"
+                            class="c25 c24 c26"
                           >
                             <svg
                               fill="none"
@@ -1163,20 +880,20 @@
                             </svg>
                           </div>
                           <div
-                            class="c26"
+                            class="c9 c27"
                             spacing="1"
                           >
                             <div
-                              class="c23"
+                              class="c24"
                             >
                               <span
-                                class="c27 c28"
+                                class="c28 c29"
                               >
                                 Documentation
                               </span>
                             </div>
                             <span
-                              class="c29"
+                              class="c30"
                             >
                               Discover the essential concepts, guides and instructions.
                             </span>
@@ -1184,16 +901,16 @@
                         </div>
                       </a>
                       <a
-                        class="c21"
+                        class="c22"
                         href="https://strapi.io/starters"
                         rel="noopener noreferrer nofollow"
                         target="_blank"
                       >
                         <div
-                          class="c22 c23"
+                          class="c23 c24"
                         >
                           <div
-                            class="c30 c23 c25"
+                            class="c31 c24 c26"
                           >
                             <svg
                               fill="none"
@@ -1215,20 +932,20 @@
                             </svg>
                           </div>
                           <div
-                            class="c26"
+                            class="c9 c27"
                             spacing="1"
                           >
                             <div
-                              class="c23"
+                              class="c24"
                             >
                               <span
-                                class="c27 c28"
+                                class="c28 c29"
                               >
                                 Code example
                               </span>
                             </div>
                             <span
-                              class="c29"
+                              class="c30"
                             >
                               Learn by using ready-made starters for your projects.
                             </span>
@@ -1236,16 +953,16 @@
                         </div>
                       </a>
                       <a
-                        class="c21"
+                        class="c22"
                         href="https://strapi.io/blog/categories/tutorials"
                         rel="noopener noreferrer nofollow"
                         target="_blank"
                       >
                         <div
-                          class="c22 c23"
+                          class="c23 c24"
                         >
                           <div
-                            class="c31 c23 c25"
+                            class="c32 c24 c26"
                           >
                             <svg
                               fill="none"
@@ -1267,20 +984,20 @@
                             </svg>
                           </div>
                           <div
-                            class="c26"
+                            class="c9 c27"
                             spacing="1"
                           >
                             <div
-                              class="c23"
+                              class="c24"
                             >
                               <span
-                                class="c27 c28"
+                                class="c28 c29"
                               >
                                 Tutorials
                               </span>
                             </div>
                             <span
-                              class="c29"
+                              class="c30"
                             >
                               Follow step-by-step instructions to use and customize Strapi.
                             </span>
@@ -1288,16 +1005,16 @@
                         </div>
                       </a>
                       <a
-                        class="c21"
+                        class="c22"
                         href="https://strapi.io/blog"
                         rel="noopener noreferrer nofollow"
                         target="_blank"
                       >
                         <div
-                          class="c22 c23"
+                          class="c23 c24"
                         >
                           <div
-                            class="c32 c23 c25"
+                            class="c33 c24 c26"
                           >
                             <svg
                               fill="none"
@@ -1317,20 +1034,20 @@
                             </svg>
                           </div>
                           <div
-                            class="c26"
+                            class="c9 c27"
                             spacing="1"
                           >
                             <div
-                              class="c23"
+                              class="c24"
                             >
                               <span
-                                class="c27 c28"
+                                class="c28 c29"
                               >
                                 Blog
                               </span>
                             </div>
                             <span
-                              class="c29"
+                              class="c30"
                             >
                               Read the latest news about Strapi and the ecosystem.
                             </span>
@@ -1341,64 +1058,52 @@
                   </div>
                 </div>
                 <div
-                  class="c33"
+                  class="c34"
                 >
                   <div
                     class=""
                   >
                     <aside
                       aria-labelledby="join-the-community"
-                      class="c34"
+                      class="c35"
                     >
                       <div
-                        class="c35"
+                        class="c36"
                       >
                         <div
-                          class="c9"
+                          class="c9 c10"
                           spacing="5"
                         >
                           <div
-                            class="c36"
+                            class="c9 c37"
                             spacing="3"
                           >
                             <h2
-                              class="c37"
+                              class="c38"
                               id="join-the-community"
                             >
                               Join the community
                             </h2>
                             <span
-                              class="c29"
+                              class="c30"
                             >
                               Discuss with team members, contributors and developers on different channels
                             </span>
                           </div>
                           <a
-<<<<<<< HEAD
-                            class="c38"
-=======
                             class="c39 c40"
->>>>>>> 8b3ba51f
                             href="https://feedback.strapi.io/"
                             rel="noreferrer noopener"
                             target="_blank"
                           >
                             <span
-<<<<<<< HEAD
-                              class="c39"
-=======
                               class="c41"
->>>>>>> 8b3ba51f
                             >
                               See our road map
                             </span>
                             <span
                               aria-hidden="true"
-<<<<<<< HEAD
-                              class="c40 c41"
-=======
                               class="c42 c43"
->>>>>>> 8b3ba51f
                             >
                               <svg
                                 fill="none"
@@ -1417,39 +1122,24 @@
                         </div>
                       </div>
                       <div
-<<<<<<< HEAD
-                        class="c6 c42"
-                      >
-                        <div
-                          class="c43"
-=======
                         class="c6 c44"
                       >
                         <div
                           class="c45"
->>>>>>> 8b3ba51f
                         >
                           <div
                             class=""
                           >
                             <a
                               aria-disabled="false"
-<<<<<<< HEAD
-                              class="c44 c45 c46"
-=======
                               class="c46 c47 c48 c49"
->>>>>>> 8b3ba51f
                               href="https://github.com/strapi/strapi/"
                               rel="noreferrer noopener"
                               target="_blank"
                             >
                               <div
                                 aria-hidden="true"
-<<<<<<< HEAD
-                                class="c47 c48"
-=======
                                 class="c50 c51"
->>>>>>> 8b3ba51f
                               >
                                 <svg
                                   fill="#7289DA"
@@ -1465,11 +1155,7 @@
                                 </svg>
                               </div>
                               <span
-<<<<<<< HEAD
-                                class="c49 c50"
-=======
                                 class="c52 c53"
->>>>>>> 8b3ba51f
                               >
                                 Github
                               </span>
@@ -1477,39 +1163,24 @@
                           </div>
                         </div>
                         <div
-<<<<<<< HEAD
-                          class="c43"
-=======
                           class="c45"
->>>>>>> 8b3ba51f
                         >
                           <div
                             class=""
                           >
                             <a
                               aria-disabled="false"
-<<<<<<< HEAD
-                              class="c44 c45 c46"
-=======
                               class="c46 c47 c48 c49"
->>>>>>> 8b3ba51f
                               href="https://slack.strapi.io/"
                               rel="noreferrer noopener"
                               target="_blank"
                             >
                               <div
                                 aria-hidden="true"
-<<<<<<< HEAD
-                                class="c47 c48"
-                              >
-                                <svg
-                                  class="c51"
-=======
                                 class="c50 c51"
                               >
                                 <svg
                                   class="c54"
->>>>>>> 8b3ba51f
                                   fill="none"
                                   height="1em"
                                   viewBox="0 0 24 24"
@@ -1523,11 +1194,7 @@
                                 </svg>
                               </div>
                               <span
-<<<<<<< HEAD
-                                class="c49 c50"
-=======
                                 class="c52 c53"
->>>>>>> 8b3ba51f
                               >
                                 Discord
                               </span>
@@ -1535,39 +1202,24 @@
                           </div>
                         </div>
                         <div
-<<<<<<< HEAD
-                          class="c43"
-=======
                           class="c45"
->>>>>>> 8b3ba51f
                         >
                           <div
                             class=""
                           >
                             <a
                               aria-disabled="false"
-<<<<<<< HEAD
-                              class="c44 c45 c46"
-=======
                               class="c46 c47 c48 c49"
->>>>>>> 8b3ba51f
                               href="https://www.reddit.com/r/Strapi/"
                               rel="noreferrer noopener"
                               target="_blank"
                             >
                               <div
                                 aria-hidden="true"
-<<<<<<< HEAD
-                                class="c47 c48"
-                              >
-                                <svg
-                                  class="c52"
-=======
                                 class="c50 c51"
                               >
                                 <svg
                                   class="c55"
->>>>>>> 8b3ba51f
                                   fill="none"
                                   height="1em"
                                   viewBox="0 0 24 24"
@@ -1583,11 +1235,7 @@
                                 </svg>
                               </div>
                               <span
-<<<<<<< HEAD
-                                class="c49 c50"
-=======
                                 class="c52 c53"
->>>>>>> 8b3ba51f
                               >
                                 Reddit
                               </span>
@@ -1595,39 +1243,24 @@
                           </div>
                         </div>
                         <div
-<<<<<<< HEAD
-                          class="c43"
-=======
                           class="c45"
->>>>>>> 8b3ba51f
                         >
                           <div
                             class=""
                           >
                             <a
                               aria-disabled="false"
-<<<<<<< HEAD
-                              class="c44 c45 c46"
-=======
                               class="c46 c47 c48 c49"
->>>>>>> 8b3ba51f
                               href="https://twitter.com/strapijs"
                               rel="noreferrer noopener"
                               target="_blank"
                             >
                               <div
                                 aria-hidden="true"
-<<<<<<< HEAD
-                                class="c47 c48"
-                              >
-                                <svg
-                                  class="c53"
-=======
                                 class="c50 c51"
                               >
                                 <svg
                                   class="c56"
->>>>>>> 8b3ba51f
                                   fill="none"
                                   height="1em"
                                   viewBox="0 0 24 24"
@@ -1641,11 +1274,7 @@
                                 </svg>
                               </div>
                               <span
-<<<<<<< HEAD
-                                class="c49 c50"
-=======
                                 class="c52 c53"
->>>>>>> 8b3ba51f
                               >
                                 Twitter
                               </span>
@@ -1653,39 +1282,24 @@
                           </div>
                         </div>
                         <div
-<<<<<<< HEAD
-                          class="c43"
-=======
                           class="c45"
->>>>>>> 8b3ba51f
                         >
                           <div
                             class=""
                           >
                             <a
                               aria-disabled="false"
-<<<<<<< HEAD
-                              class="c44 c45 c46"
-=======
                               class="c46 c47 c48 c49"
->>>>>>> 8b3ba51f
                               href="https://forum.strapi.io"
                               rel="noreferrer noopener"
                               target="_blank"
                             >
                               <div
                                 aria-hidden="true"
-<<<<<<< HEAD
-                                class="c47 c48"
-                              >
-                                <svg
-                                  class="c54"
-=======
                                 class="c50 c51"
                               >
                                 <svg
                                   class="c57"
->>>>>>> 8b3ba51f
                                   fill="none"
                                   height="1em"
                                   viewBox="0 0 24 24"
@@ -1719,11 +1333,7 @@
                                 </svg>
                               </div>
                               <span
-<<<<<<< HEAD
-                                class="c49 c50"
-=======
                                 class="c52 c53"
->>>>>>> 8b3ba51f
                               >
                                 Forum
                               </span>
@@ -1731,39 +1341,24 @@
                           </div>
                         </div>
                         <div
-<<<<<<< HEAD
-                          class="c43"
-=======
                           class="c45"
->>>>>>> 8b3ba51f
                         >
                           <div
                             class=""
                           >
                             <a
                               aria-disabled="false"
-<<<<<<< HEAD
-                              class="c44 c45 c46"
-=======
                               class="c46 c47 c48 c49"
->>>>>>> 8b3ba51f
                               href="https://strapi.io/blog?utm_source=referral&utm_medium=admin&utm_campaign=career%20page"
                               rel="noreferrer noopener"
                               target="_blank"
                             >
                               <div
                                 aria-hidden="true"
-<<<<<<< HEAD
-                                class="c47 c48"
-                              >
-                                <svg
-                                  class="c55"
-=======
                                 class="c50 c51"
                               >
                                 <svg
                                   class="c58"
->>>>>>> 8b3ba51f
                                   fill="none"
                                   height="1em"
                                   viewBox="0 0 24 24"
@@ -1786,11 +1381,7 @@
                                 </svg>
                               </div>
                               <span
-<<<<<<< HEAD
-                                class="c49 c50"
-=======
                                 class="c52 c53"
->>>>>>> 8b3ba51f
                               >
                                 Blog
                               </span>
@@ -1798,39 +1389,24 @@
                           </div>
                         </div>
                         <div
-<<<<<<< HEAD
-                          class="c43"
-=======
                           class="c45"
->>>>>>> 8b3ba51f
                         >
                           <div
                             class=""
                           >
                             <a
                               aria-disabled="false"
-<<<<<<< HEAD
-                              class="c44 c45 c46"
-=======
                               class="c46 c47 c48 c49"
->>>>>>> 8b3ba51f
                               href="https://strapi.io/careers?utm_source=referral&utm_medium=admin&utm_campaign=blog"
                               rel="noreferrer noopener"
                               target="_blank"
                             >
                               <div
                                 aria-hidden="true"
-<<<<<<< HEAD
-                                class="c47 c48"
-                              >
-                                <svg
-                                  class="c55"
-=======
                                 class="c50 c51"
                               >
                                 <svg
                                   class="c58"
->>>>>>> 8b3ba51f
                                   fill="none"
                                   height="1em"
                                   viewBox="0 0 24 24"
@@ -1853,11 +1429,7 @@
                                 </svg>
                               </div>
                               <span
-<<<<<<< HEAD
-                                class="c49 c50"
-=======
                                 class="c52 c53"
->>>>>>> 8b3ba51f
                               >
                                 We are hiring!
                               </span>
