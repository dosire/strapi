/**
 *
 * App.js
 *
 */

import React, { useEffect, useState, useMemo, lazy, Suspense } from 'react';
import { Switch, Route } from 'react-router-dom';
import {
  LoadingIndicatorPage,
  auth,
  request,
  useNotification,
  TrackingProvider,
  prefixFileUrlWithBackendUrl,
  useAppInfos,
} from '@strapi/helper-plugin';
import axios from 'axios';
import { SkipToContent } from '@strapi/design-system/Main';
import { useIntl } from 'react-intl';
import PrivateRoute from '../../components/PrivateRoute';
import { createRoute, makeUniqueRoutes } from '../../utils';
import AuthPage from '../AuthPage';
import NotFoundPage from '../NotFoundPage';
import UseCasePage from '../UseCasePage';
import { getUID } from './utils';
import routes from './utils/routes';
import { useConfigurations, useFetchClient } from '../../hooks';

const AuthenticatedApp = lazy(() =>
  import(/* webpackChunkName: "Admin-authenticatedApp" */ '../../components/AuthenticatedApp')
);

function App() {
  const toggleNotification = useNotification();
  const { updateProjectSettings } = useConfigurations();
  const { formatMessage } = useIntl();
  const [{ isLoading, hasAdmin, uuid, deviceId }, setState] = useState({
    isLoading: true,
    hasAdmin: false,
  });
  const appInfo = useAppInfos();
  const { get } = useFetchClient();

  const authRoutes = useMemo(() => {
    return makeUniqueRoutes(
      routes.map(({ to, Component, exact }) => createRoute(Component, to, exact))
    );
  }, []);

  const [telemetryProperties, setTelemetryProperties] = useState(null);

  useEffect(() => {
    const currentToken = auth.getToken();

    const renewToken = async () => {
      try {
        const {
          data: { token },
        } = await request('/admin/renew-token', {
          method: 'POST',
          body: { token: currentToken },
        });
        auth.updateToken(token);
      } catch (err) {
        // Refresh app
        auth.clearAppStorage();
        window.location.reload();
      }
    };

    if (currentToken) {
      renewToken();
    }
  }, []);

  useEffect(() => {
    const getData = async () => {
      try {
        const {
          data: {
            data: { hasAdmin, uuid, menuLogo, authLogo },
          },
        } = await axios.get(`${strapi.backendURL}/admin/init`);

<<<<<<< HEAD
        updateProjectSettings({
          menuLogo: prefixFileUrlWithBackendUrl(menuLogo),
          authLogo: prefixFileUrlWithBackendUrl(authLogo),
        });
=======
        updateProjectSettings({ menuLogo: prefixFileUrlWithBackendUrl(menuLogo) });
        const deviceId = await getUID();
>>>>>>> af0cd00b

        if (uuid) {
          const {
            data: { data: properties },
          } = await get(`/admin/telemetry-properties`, {
            // NOTE: needed because the interceptors of the fetchClient redirect to /login when receive a 401 and it would end up in an infinite loop when the user doesn't have a session.
            validateStatus: (status) => status < 500,
          });

          setTelemetryProperties(properties);

          try {
            await fetch('https://analytics.strapi.io/api/v2/track', {
              method: 'POST',
              body: JSON.stringify({
                // This event is anonymous
                event: 'didInitializeAdministration',
                userId: '',
                deviceId,
                eventPropeties: {},
                userProperties: { environment: appInfo.currentEnvironment },
                groupProperties: { ...properties, projectId: uuid },
              }),
              headers: {
                'Content-Type': 'application/json',
              },
            });
          } catch (e) {
            // Silent.
          }
        }

        setState({ isLoading: false, hasAdmin, uuid, deviceId });
      } catch (err) {
        toggleNotification({
          type: 'warning',
          message: { id: 'app.containers.App.notification.error.init' },
        });
      }
    };

    getData();
    // eslint-disable-next-line react-hooks/exhaustive-deps
  }, [toggleNotification, updateProjectSettings]);

  const setHasAdmin = (hasAdmin) => setState((prev) => ({ ...prev, hasAdmin }));

  const trackingInfo = useMemo(
    () => ({
      uuid,
      telemetryProperties,
      deviceId,
    }),
    [uuid, telemetryProperties, deviceId]
  );

  if (isLoading) {
    return <LoadingIndicatorPage />;
  }

  return (
    <Suspense fallback={<LoadingIndicatorPage />}>
      <SkipToContent>{formatMessage({ id: 'skipToContent' })}</SkipToContent>
      <TrackingProvider value={trackingInfo}>
        <Switch>
          {authRoutes}
          <Route
            path="/auth/:authType"
            render={(routerProps) => (
              <AuthPage {...routerProps} setHasAdmin={setHasAdmin} hasAdmin={hasAdmin} />
            )}
            exact
          />
          <PrivateRoute path="/usecase" component={UseCasePage} />
          <PrivateRoute path="/" component={AuthenticatedApp} />
          <Route path="" component={NotFoundPage} />
        </Switch>
      </TrackingProvider>
    </Suspense>
  );
}

export default App;<|MERGE_RESOLUTION|>--- conflicted
+++ resolved
@@ -83,15 +83,12 @@
           },
         } = await axios.get(`${strapi.backendURL}/admin/init`);
 
-<<<<<<< HEAD
         updateProjectSettings({
           menuLogo: prefixFileUrlWithBackendUrl(menuLogo),
           authLogo: prefixFileUrlWithBackendUrl(authLogo),
         });
-=======
-        updateProjectSettings({ menuLogo: prefixFileUrlWithBackendUrl(menuLogo) });
+
         const deviceId = await getUID();
->>>>>>> af0cd00b
 
         if (uuid) {
           const {
