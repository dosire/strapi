--- conflicted
+++ resolved
@@ -171,11 +171,7 @@
         width: 100%;
       }
 
-<<<<<<< HEAD
-      .c35 .sc-kBzgEd {
-=======
       .c35 .sc-ezHhwS {
->>>>>>> eb374ad2
         display: -webkit-box;
         display: -webkit-flex;
         display: -ms-flexbox;
