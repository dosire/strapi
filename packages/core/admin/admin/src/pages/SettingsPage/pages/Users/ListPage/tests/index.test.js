--- conflicted
+++ resolved
@@ -71,51 +71,33 @@
         color: #32324d;
       }
 
-<<<<<<< HEAD
       .c11 {
-        font-weight: 500;
-        font-size: 0.75rem;
-        line-height: 1.33;
-=======
-      .c10 {
         font-weight: 400;
         font-size: 0.875rem;
         line-height: 1.43;
->>>>>>> 27739e61
         color: #32324d;
       }
 
-      .c12 {
+      .c13 {
         font-weight: 400;
         font-size: 0.875rem;
         line-height: 1.43;
         color: #666687;
       }
 
-<<<<<<< HEAD
-      .c33 {
-        font-weight: 400;
-        font-size: 0.875rem;
-        line-height: 1.43;
-=======
-      .c22 {
+      .c23 {
         font-weight: 500;
         font-size: 0.75rem;
         line-height: 1.33;
->>>>>>> 27739e61
         color: #32324d;
       }
 
-      .c13 {
+      .c14 {
         font-size: 1rem;
         line-height: 1.5;
       }
 
-<<<<<<< HEAD
-      .c34 {
-=======
-      .c11 {
->>>>>>> 27739e61
+      .c12 {
         font-weight: 600;
         line-height: 1.14;
       }
@@ -139,40 +121,28 @@
         padding-right: 8px;
       }
 
-      .c14 {
+      .c15 {
         padding-right: 56px;
         padding-left: 56px;
       }
 
-      .c15 {
+      .c16 {
         padding-bottom: 16px;
       }
 
-      .c20 {
+      .c21 {
         padding: 4px;
       }
 
-<<<<<<< HEAD
-      .c22 {
+      .c24 {
         box-shadow: 0px 1px 4px rgba(33,33,52,0.1);
       }
 
-      .c23 {
+      .c25 {
         background: #ffffff;
       }
 
-      .c25 {
-=======
-      .c23 {
-        box-shadow: 0px 1px 4px rgba(33,33,52,0.1);
-      }
-
-      .c24 {
-        background: #ffffff;
-      }
-
-      .c26 {
->>>>>>> 27739e61
+      .c27 {
         padding-right: 24px;
         padding-left: 24px;
       }
@@ -227,7 +197,7 @@
         align-items: center;
       }
 
-      .c16 {
+      .c17 {
         display: -webkit-box;
         display: -webkit-flex;
         display: -ms-flexbox;
@@ -306,11 +276,7 @@
         pointer-events: none;
       }
 
-<<<<<<< HEAD
-      .c31 {
-=======
-      .c32 {
->>>>>>> 27739e61
+      .c33 {
         margin: 0;
         height: 18px;
         min-width: 18px;
@@ -320,20 +286,12 @@
         background-color: #ffffff;
       }
 
-<<<<<<< HEAD
-      .c31:checked {
-=======
-      .c32:checked {
->>>>>>> 27739e61
+      .c33:checked {
         background-color: #4945ff;
         border: 1px solid #4945ff;
       }
 
-<<<<<<< HEAD
-      .c31:checked:after {
-=======
-      .c32:checked:after {
->>>>>>> 27739e61
+      .c33:checked:after {
         content: '';
         display: block;
         position: relative;
@@ -347,37 +305,21 @@
         transform: translateX(-50%) translateY(-50%);
       }
 
-<<<<<<< HEAD
-      .c31:checked:disabled:after {
+      .c33:checked:disabled:after {
         background: url(data:image/svg+xml;base64,PHN2ZyB3aWR0aD0iMTAiIGhlaWdodD0iOCIgdmlld0JveD0iMCAwIDEwIDgiIGZpbGw9Im5vbmUiIHhtbG5zPSJodHRwOi8vd3d3LnczLm9yZy8yMDAwL3N2ZyI+CiAgPHBhdGgKICAgIGQ9Ik04LjU1MzIzIDAuMzk2OTczQzguNjMxMzUgMC4zMTYzNTUgOC43NjA1MSAwLjMxNTgxMSA4LjgzOTMxIDAuMzk1NzY4TDkuODYyNTYgMS40MzQwN0M5LjkzODkzIDEuNTExNTcgOS45MzkzNSAxLjYzNTkgOS44NjM0OSAxLjcxMzlMNC4wNjQwMSA3LjY3NzI0QzMuOTg1OSA3Ljc1NzU1IDMuODU3MDcgNy43NTgwNSAzLjc3ODM0IDcuNjc4MzRMMC4xMzg2NiAzLjk5MzMzQzAuMDYxNzc5OCAzLjkxNTQ5IDAuMDYxNzEwMiAzLjc5MDMyIDAuMTM4NTA0IDMuNzEyNEwxLjE2MjEzIDIuNjczNzJDMS4yNDAzOCAyLjU5NDMyIDEuMzY4NDMgMi41OTQyMiAxLjQ0NjggMi42NzM0OEwzLjkyMTc0IDUuMTc2NDdMOC41NTMyMyAwLjM5Njk3M1oiCiAgICBmaWxsPSIjOEU4RUE5IgogIC8+Cjwvc3ZnPg==) no-repeat no-repeat center center;
       }
 
-      .c31:disabled {
-=======
-      .c32:checked:disabled:after {
-        background: url(data:image/svg+xml;base64,PHN2ZyB3aWR0aD0iMTAiIGhlaWdodD0iOCIgdmlld0JveD0iMCAwIDEwIDgiIGZpbGw9Im5vbmUiIHhtbG5zPSJodHRwOi8vd3d3LnczLm9yZy8yMDAwL3N2ZyI+CiAgPHBhdGgKICAgIGQ9Ik04LjU1MzIzIDAuMzk2OTczQzguNjMxMzUgMC4zMTYzNTUgOC43NjA1MSAwLjMxNTgxMSA4LjgzOTMxIDAuMzk1NzY4TDkuODYyNTYgMS40MzQwN0M5LjkzODkzIDEuNTExNTcgOS45MzkzNSAxLjYzNTkgOS44NjM0OSAxLjcxMzlMNC4wNjQwMSA3LjY3NzI0QzMuOTg1OSA3Ljc1NzU1IDMuODU3MDcgNy43NTgwNSAzLjc3ODM0IDcuNjc4MzRMMC4xMzg2NiAzLjk5MzMzQzAuMDYxNzc5OCAzLjkxNTQ5IDAuMDYxNzEwMiAzLjc5MDMyIDAuMTM4NTA0IDMuNzEyNEwxLjE2MjEzIDIuNjczNzJDMS4yNDAzOCAyLjU5NDMyIDEuMzY4NDMgMi41OTQyMiAxLjQ0NjggMi42NzM0OEwzLjkyMTc0IDUuMTc2NDdMOC41NTMyMyAwLjM5Njk3M1oiCiAgICBmaWxsPSIjOEU4RUE5IgogIC8+Cjwvc3ZnPg==) no-repeat no-repeat center center;
-      }
-
-      .c32:disabled {
->>>>>>> 27739e61
+      .c33:disabled {
         background-color: #dcdce4;
         border: 1px solid #c0c0cf;
       }
 
-<<<<<<< HEAD
-      .c31:indeterminate {
-=======
-      .c32:indeterminate {
->>>>>>> 27739e61
+      .c33:indeterminate {
         background-color: #4945ff;
         border: 1px solid #4945ff;
       }
 
-<<<<<<< HEAD
-      .c31:indeterminate:after {
-=======
-      .c32:indeterminate:after {
->>>>>>> 27739e61
+      .c33:indeterminate:after {
         content: '';
         display: block;
         position: relative;
@@ -392,20 +334,12 @@
         transform: translateX(-50%) translateY(-50%);
       }
 
-<<<<<<< HEAD
-      .c31:indeterminate:disabled {
-=======
-      .c32:indeterminate:disabled {
->>>>>>> 27739e61
+      .c33:indeterminate:disabled {
         background-color: #dcdce4;
         border: 1px solid #c0c0cf;
       }
 
-<<<<<<< HEAD
-      .c31:indeterminate:disabled:after {
-=======
-      .c32:indeterminate:disabled:after {
->>>>>>> 27739e61
+      .c33:indeterminate:disabled:after {
         background-color: #8e8ea9;
       }
 
@@ -486,7 +420,7 @@
         background: #4945ff;
       }
 
-      .c21 {
+      .c22 {
         padding: 8px 16px;
         background: #4945ff;
         border: none;
@@ -494,7 +428,7 @@
         background: #ffffff;
       }
 
-      .c21 .c1 {
+      .c22 .c1 {
         display: -webkit-box;
         display: -webkit-flex;
         display: -ms-flexbox;
@@ -505,68 +439,52 @@
         align-items: center;
       }
 
-<<<<<<< HEAD
-      .c21 .c10 {
-=======
-      .c21 .c9 {
->>>>>>> 27739e61
+      .c22 .c10 {
         color: #ffffff;
       }
 
-      .c21[aria-disabled='true'] {
+      .c22[aria-disabled='true'] {
         border: 1px solid #dcdce4;
         background: #eaeaef;
       }
 
-<<<<<<< HEAD
-      .c21[aria-disabled='true'] .c10 {
-=======
-      .c21[aria-disabled='true'] .c9 {
->>>>>>> 27739e61
+      .c22[aria-disabled='true'] .c10 {
         color: #666687;
       }
 
-      .c21[aria-disabled='true'] svg > g,
-      .c21[aria-disabled='true'] svg path {
+      .c22[aria-disabled='true'] svg > g,
+      .c22[aria-disabled='true'] svg path {
         fill: #666687;
       }
 
-      .c21[aria-disabled='true']:active {
+      .c22[aria-disabled='true']:active {
         border: 1px solid #dcdce4;
         background: #eaeaef;
       }
 
-<<<<<<< HEAD
-      .c21[aria-disabled='true']:active .c10 {
-=======
-      .c21[aria-disabled='true']:active .c9 {
->>>>>>> 27739e61
+      .c22[aria-disabled='true']:active .c10 {
         color: #666687;
       }
 
-      .c21[aria-disabled='true']:active svg > g,
-      .c21[aria-disabled='true']:active svg path {
+      .c22[aria-disabled='true']:active svg > g,
+      .c22[aria-disabled='true']:active svg path {
         fill: #666687;
       }
 
-      .c21:hover {
+      .c22:hover {
         background-color: #f6f6f9;
       }
 
-      .c21:active {
+      .c22:active {
         background-color: #eaeaef;
       }
 
-<<<<<<< HEAD
-      .c21 .c10 {
-=======
-      .c21 .c9 {
->>>>>>> 27739e61
+      .c22 .c10 {
         color: #32324d;
       }
 
-      .c21 svg > g,
-      .c21 svg path {
+      .c22 svg > g,
+      .c22 svg path {
         fill: #32324d;
       }
 
@@ -663,7 +581,7 @@
         fill: #666687;
       }
 
-      .c17 > * + * {
+      .c18 > * + * {
         margin-left: 8px;
       }
 
@@ -732,29 +650,17 @@
         min-height: 2.5rem;
       }
 
-<<<<<<< HEAD
-      .c27 {
-=======
-      .c28 {
->>>>>>> 27739e61
+      .c29 {
         width: 100%;
         white-space: nowrap;
       }
 
-<<<<<<< HEAD
-      .c24 {
-=======
-      .c25 {
->>>>>>> 27739e61
+      .c26 {
         position: relative;
         border-radius: 4px 4px 0 0;
       }
 
-<<<<<<< HEAD
-      .c24:before {
-=======
-      .c25:before {
->>>>>>> 27739e61
+      .c26:before {
         background: linear-gradient(90deg,#000000 0%,rgba(0,0,0,0) 100%);
         opacity: 0.2;
         position: absolute;
@@ -764,11 +670,7 @@
         left: 0;
       }
 
-<<<<<<< HEAD
-      .c24:after {
-=======
-      .c25:after {
->>>>>>> 27739e61
+      .c26:after {
         background: linear-gradient(270deg,#000000 0%,rgba(0,0,0,0) 100%);
         opacity: 0.2;
         position: absolute;
@@ -779,78 +681,44 @@
         top: 0;
       }
 
-<<<<<<< HEAD
-      .c26 {
+      .c28 {
         overflow-x: auto;
-      }
-
-      .c28 {
-        border-bottom: 1px solid #eaeaef;
-      }
-
-      .c29 {
-        border-bottom: 1px solid #eaeaef;
-      }
-
-      .c29 td,
-      .c29 th {
-        padding: 16px;
-      }
-
-      .c29 td:first-of-type,
-      .c29 th:first-of-type {
-        padding: 0 4px;
-      }
-
-      .c30 {
-=======
-      .c27 {
-        overflow-x: auto;
-      }
-
-      .c29 {
-        border-bottom: 1px solid #eaeaef;
       }
 
       .c30 {
         border-bottom: 1px solid #eaeaef;
       }
 
-      .c30 td,
-      .c30 th {
+      .c31 {
+        border-bottom: 1px solid #eaeaef;
+      }
+
+      .c31 td,
+      .c31 th {
         padding: 16px;
       }
 
-      .c30 td:first-of-type,
-      .c30 th:first-of-type {
+      .c31 td:first-of-type,
+      .c31 th:first-of-type {
         padding: 0 4px;
       }
 
-      .c31 {
->>>>>>> 27739e61
+      .c32 {
         vertical-align: middle;
         text-align: left;
         color: #666687;
         outline-offset: -4px;
       }
 
-<<<<<<< HEAD
-      .c30 input {
+      .c32 input {
         vertical-align: sub;
       }
 
-      .c32 svg {
-=======
-      .c31 input {
-        vertical-align: sub;
-      }
-
-      .c33 svg {
->>>>>>> 27739e61
+      .c34 svg {
         height: 0.25rem;
       }
 
-      .c18 {
+      .c19 {
         display: -webkit-box;
         display: -webkit-flex;
         display: -ms-flexbox;
@@ -862,40 +730,40 @@
         border: 1px solid #dcdce4;
       }
 
-      .c18 svg {
+      .c19 svg {
         height: 12px;
         width: 12px;
       }
 
-      .c18 svg > g,
-      .c18 svg path {
-        fill: #ffffff;
-      }
-
-      .c18[aria-disabled='true'] {
-        pointer-events: none;
-      }
-
       .c19 svg > g,
       .c19 svg path {
+        fill: #ffffff;
+      }
+
+      .c19[aria-disabled='true'] {
+        pointer-events: none;
+      }
+
+      .c20 svg > g,
+      .c20 svg path {
         fill: #8e8ea9;
       }
 
-      .c19:hover svg > g,
-      .c19:hover svg path {
+      .c20:hover svg > g,
+      .c20:hover svg path {
         fill: #666687;
       }
 
-      .c19:active svg > g,
-      .c19:active svg path {
+      .c20:active svg > g,
+      .c20:active svg path {
         fill: #a5a5ba;
       }
 
-      .c19[aria-disabled='true'] {
+      .c20[aria-disabled='true'] {
         background-color: #eaeaef;
       }
 
-      .c19[aria-disabled='true'] svg path {
+      .c20[aria-disabled='true'] svg path {
         fill: #666687;
       }
 
@@ -993,45 +861,37 @@
                   </svg>
                 </div>
                 <span
-<<<<<<< HEAD
-                  class="c10 c11"
-=======
-                  class="c9 c10 c11"
->>>>>>> 27739e61
+                  class="c10 c11 c12"
                 >
                   Create new user
                 </span>
               </button>
             </div>
             <p
-<<<<<<< HEAD
-              class="c10 c12 c13"
-=======
-              class="c9 c12 c13"
->>>>>>> 27739e61
+              class="c10 c13 c14"
             >
               0 users found
             </p>
           </div>
         </div>
         <div
-          class="c1 c14"
+          class="c1 c15"
         >
           <div
-            class="c1 c15"
+            class="c1 c16"
           >
             <div
               class="c1 c3"
             >
               <div
-                class="c1 c16 c17"
+                class="c1 c17 c18"
                 wrap="wrap"
               >
                 <span>
                   <button
                     aria-disabled="false"
                     aria-labelledby="tooltip-1"
-                    class="c18 c19"
+                    class="c19 c20"
                     tabindex="0"
                     type="button"
                   >
@@ -1052,11 +912,11 @@
                   </button>
                 </span>
                 <div
-                  class="c1 c20"
+                  class="c1 c21"
                 >
                   <button
                     aria-disabled="false"
-                    class="c6 c21"
+                    class="c6 c22"
                     type="button"
                   >
                     <div
@@ -1079,11 +939,7 @@
                       </svg>
                     </div>
                     <span
-<<<<<<< HEAD
-                      class="c10 c11"
-=======
-                      class="c9 c22"
->>>>>>> 27739e61
+                      class="c10 c23"
                     >
                       Filters
                     </span>
@@ -1094,87 +950,50 @@
           </div>
         </div>
         <div
-          class="c1 c14"
+          class="c1 c15"
         >
           <div
-<<<<<<< HEAD
-            class="c1 c22"
+            class="c1 c24"
           >
             <div
-              class="c1 c23 c24"
+              class="c1 c25 c26"
             >
               <div
-                class="c1 c25 c26"
-=======
-            class="c1 c23"
-          >
-            <div
-              class="c1 c24 c25"
-            >
-              <div
-                class="c1 c26 c27"
->>>>>>> 27739e61
+                class="c1 c27 c28"
               >
                 <table
                   aria-colcount="8"
                   aria-rowcount="1"
-<<<<<<< HEAD
-                  class="c27"
+                  class="c29"
                 >
                   <thead
-                    class="c28"
+                    class="c30"
                   >
                     <tr
                       aria-rowindex="1"
-                      class="c29"
+                      class="c31"
                     >
                       <th
                         aria-colindex="1"
-                        class="c30"
-=======
-                  class="c28"
-                >
-                  <thead
-                    class="c29"
-                  >
-                    <tr
-                      aria-rowindex="1"
-                      class="c30"
-                    >
-                      <th
-                        aria-colindex="1"
-                        class="c31"
->>>>>>> 27739e61
+                        class="c32"
                       >
                         <div
                           class="c1 c4"
                         >
                           <input
                             aria-label="Select all entries"
-<<<<<<< HEAD
-                            class="c31"
-=======
-                            class="c32"
->>>>>>> 27739e61
+                            class="c33"
                             tabindex="0"
                             type="checkbox"
                           />
                           <span
-<<<<<<< HEAD
-                            class="c32"
-=======
-                            class="c33"
->>>>>>> 27739e61
+                            class="c34"
                           />
                         </div>
                       </th>
                       <th
                         aria-colindex="2"
-<<<<<<< HEAD
-                        class="c30"
-=======
-                        class="c31"
->>>>>>> 27739e61
+                        class="c32"
                       >
                         <div
                           class="c1 c4"
@@ -1182,11 +1001,7 @@
                           <span>
                             <span
                               aria-labelledby="tooltip-1"
-<<<<<<< HEAD
-                              class="c10 c33 c34 c35"
-=======
-                              class="c9 c10 c11 c34"
->>>>>>> 27739e61
+                              class="c10 c11 c12 c35"
                               label="Firstname"
                               tabindex="-1"
                             >
@@ -1194,11 +1009,7 @@
                             </span>
                           </span>
                           <span
-<<<<<<< HEAD
-                            class="c32"
-=======
-                            class="c33"
->>>>>>> 27739e61
+                            class="c34"
                           >
                             <span>
                               <button
@@ -1230,11 +1041,7 @@
                       </th>
                       <th
                         aria-colindex="3"
-<<<<<<< HEAD
-                        class="c30"
-=======
-                        class="c31"
->>>>>>> 27739e61
+                        class="c32"
                       >
                         <div
                           class="c1 c4"
@@ -1242,11 +1049,7 @@
                           <span>
                             <button
                               aria-labelledby="tooltip-5"
-<<<<<<< HEAD
-                              class="c10 c33 c34 c35"
-=======
-                              class="c9 c10 c11 c34"
->>>>>>> 27739e61
+                              class="c10 c11 c12 c35"
                               label="Lastname"
                               tabindex="-1"
                             >
@@ -1254,21 +1057,13 @@
                             </button>
                           </span>
                           <span
-<<<<<<< HEAD
-                            class="c32"
-=======
-                            class="c33"
->>>>>>> 27739e61
+                            class="c34"
                           />
                         </div>
                       </th>
                       <th
                         aria-colindex="4"
-<<<<<<< HEAD
-                        class="c30"
-=======
-                        class="c31"
->>>>>>> 27739e61
+                        class="c32"
                       >
                         <div
                           class="c1 c4"
@@ -1276,11 +1071,7 @@
                           <span>
                             <button
                               aria-labelledby="tooltip-7"
-<<<<<<< HEAD
-                              class="c10 c33 c34 c35"
-=======
-                              class="c9 c10 c11 c34"
->>>>>>> 27739e61
+                              class="c10 c11 c12 c35"
                               label="Email"
                               tabindex="-1"
                             >
@@ -1288,21 +1079,13 @@
                             </button>
                           </span>
                           <span
-<<<<<<< HEAD
-                            class="c32"
-=======
-                            class="c33"
->>>>>>> 27739e61
+                            class="c34"
                           />
                         </div>
                       </th>
                       <th
                         aria-colindex="5"
-<<<<<<< HEAD
-                        class="c30"
-=======
-                        class="c31"
->>>>>>> 27739e61
+                        class="c32"
                       >
                         <div
                           class="c1 c4"
@@ -1310,11 +1093,7 @@
                           <span>
                             <span
                               aria-labelledby="tooltip-9"
-<<<<<<< HEAD
-                              class="c10 c33 c34 c35"
-=======
-                              class="c9 c10 c11 c34"
->>>>>>> 27739e61
+                              class="c10 c11 c12 c35"
                               label="Roles"
                               tabindex="-1"
                             >
@@ -1322,21 +1101,13 @@
                             </span>
                           </span>
                           <span
-<<<<<<< HEAD
-                            class="c32"
-=======
-                            class="c33"
->>>>>>> 27739e61
+                            class="c34"
                           />
                         </div>
                       </th>
                       <th
                         aria-colindex="6"
-<<<<<<< HEAD
-                        class="c30"
-=======
-                        class="c31"
->>>>>>> 27739e61
+                        class="c32"
                       >
                         <div
                           class="c1 c4"
@@ -1344,11 +1115,7 @@
                           <span>
                             <button
                               aria-labelledby="tooltip-11"
-<<<<<<< HEAD
-                              class="c10 c33 c34 c35"
-=======
-                              class="c9 c10 c11 c34"
->>>>>>> 27739e61
+                              class="c10 c11 c12 c35"
                               label="Username"
                               tabindex="-1"
                             >
@@ -1356,21 +1123,13 @@
                             </button>
                           </span>
                           <span
-<<<<<<< HEAD
-                            class="c32"
-=======
-                            class="c33"
->>>>>>> 27739e61
+                            class="c34"
                           />
                         </div>
                       </th>
                       <th
                         aria-colindex="7"
-<<<<<<< HEAD
-                        class="c30"
-=======
-                        class="c31"
->>>>>>> 27739e61
+                        class="c32"
                       >
                         <div
                           class="c1 c4"
@@ -1378,11 +1137,7 @@
                           <span>
                             <span
                               aria-labelledby="tooltip-13"
-<<<<<<< HEAD
-                              class="c10 c33 c34 c35"
-=======
-                              class="c9 c10 c11 c34"
->>>>>>> 27739e61
+                              class="c10 c11 c12 c35"
                               label="Active User"
                               tabindex="-1"
                             >
@@ -1390,21 +1145,13 @@
                             </span>
                           </span>
                           <span
-<<<<<<< HEAD
-                            class="c32"
-=======
-                            class="c33"
->>>>>>> 27739e61
+                            class="c34"
                           />
                         </div>
                       </th>
                       <th
                         aria-colindex="8"
-<<<<<<< HEAD
-                        class="c30"
-=======
-                        class="c31"
->>>>>>> 27739e61
+                        class="c32"
                         tabindex="-1"
                       >
                         <div
@@ -1416,11 +1163,7 @@
                             Actions
                           </div>
                           <span
-<<<<<<< HEAD
-                            class="c32"
-=======
-                            class="c33"
->>>>>>> 27739e61
+                            class="c34"
                           />
                         </div>
                       </th>
@@ -1483,11 +1226,7 @@
                     class="c1 c47"
                   >
                     <span
-<<<<<<< HEAD
-                      class="c10 c11"
-=======
-                      class="c9 c22"
->>>>>>> 27739e61
+                      class="c10 c23"
                       for="select-15"
                       id="select-15-label"
                     >
@@ -1515,11 +1254,7 @@
                             class="c1 c51"
                           >
                             <span
-<<<<<<< HEAD
-                              class="c10 c33"
-=======
-                              class="c9 c10"
->>>>>>> 27739e61
+                              class="c10 c11"
                               id="select-15-content"
                             >
                               10
