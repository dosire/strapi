--- conflicted
+++ resolved
@@ -882,53 +882,29 @@
                       >
                         <label
                           class="c5 c21 c22"
-                          for="1"
+                          for=":r8:"
                         >
                           Current Password
                         </label>
                         <div
                           class="c2 c25"
                         >
-<<<<<<< HEAD
-                          <label
-                            class="c5 c21 c22"
-                            for=":r8:"
-                          >
-                            Current Password
-                          </label>
-=======
                           <input
                             aria-disabled="false"
                             aria-invalid="false"
                             aria-required="false"
                             class="c27 c28"
-                            id="1"
+                            id=":r8:"
                             name="currentPassword"
                             type="password"
                             value=""
                           />
->>>>>>> c443fb2c
                           <div
                             class="c29"
                           >
-<<<<<<< HEAD
-                            <input
-                              aria-disabled="false"
-                              aria-invalid="false"
-                              aria-required="false"
-                              class="c27 c28"
-                              id=":r8:"
-                              name="currentPassword"
-                              type="password"
-                              value=""
-                            />
-                            <div
-                              class="c29"
-=======
                             <button
                               class="c30 c31 c32 c33"
                               type="button"
->>>>>>> c443fb2c
                             >
                               <span
                                 class="c34"
@@ -972,55 +948,30 @@
                       >
                         <label
                           class="c5 c21 c22"
-                          for="3"
+                          for=":ra:"
                         >
                           Password
                         </label>
                         <div
                           class="c2 c25"
                         >
-<<<<<<< HEAD
-                          <label
-                            class="c5 c21 c22"
-                            for=":ra:"
-                          >
-                            Password
-                          </label>
-=======
                           <input
                             aria-disabled="false"
                             aria-invalid="false"
                             aria-required="false"
                             autocomplete="new-password"
                             class="c27 c28"
-                            id="3"
+                            id=":ra:"
                             name="password"
                             type="password"
                             value=""
                           />
->>>>>>> c443fb2c
                           <div
                             class="c29"
                           >
-<<<<<<< HEAD
-                            <input
-                              aria-disabled="false"
-                              aria-invalid="false"
-                              aria-required="false"
-                              autocomplete="new-password"
-                              class="c27 c28"
-                              id=":ra:"
-                              name="password"
-                              type="password"
-                              value=""
-                            />
-                            <div
-                              class="c29"
-=======
                             <button
                               class="c30 c31 c32 c33"
                               type="button"
->>>>>>> c443fb2c
                             >
                               <span
                                 class="c34"
@@ -1060,55 +1011,30 @@
                       >
                         <label
                           class="c5 c21 c22"
-                          for="5"
+                          for=":rc:"
                         >
                           Password confirmation
                         </label>
                         <div
                           class="c2 c25"
                         >
-<<<<<<< HEAD
-                          <label
-                            class="c5 c21 c22"
-                            for=":rc:"
-                          >
-                            Password confirmation
-                          </label>
-=======
                           <input
                             aria-disabled="false"
                             aria-invalid="false"
                             aria-required="false"
                             autocomplete="new-password"
                             class="c27 c28"
-                            id="5"
+                            id=":rc:"
                             name="confirmPassword"
                             type="password"
                             value=""
                           />
->>>>>>> c443fb2c
                           <div
                             class="c29"
                           >
-<<<<<<< HEAD
-                            <input
-                              aria-disabled="false"
-                              aria-invalid="false"
-                              aria-required="false"
-                              autocomplete="new-password"
-                              class="c27 c28"
-                              id=":rc:"
-                              name="confirmPassword"
-                              type="password"
-                              value=""
-                            />
-                            <div
-                              class="c29"
-=======
                             <button
                               class="c30 c31 c32 c33"
                               type="button"
->>>>>>> c443fb2c
                             >
                               <span
                                 class="c34"
@@ -1182,48 +1108,26 @@
                     >
                       <label
                         class="c5 c21 c22"
-                        for="7"
+                        for=":re:"
                       >
                         Interface language
                       </label>
                       <div
                         aria-autocomplete="none"
-                        aria-controls="radix-0"
-                        aria-describedby="7-hint 7-error"
+                        aria-controls="radix-:rh:"
+                        aria-describedby=":re:-hint :re:-error"
                         aria-expanded="false"
                         aria-label="Interface language"
                         class="c37 c38 c39"
                         data-state="closed"
                         dir="ltr"
-                        id="7"
+                        id=":re:"
                         overflow="hidden"
                         role="combobox"
                         tabindex="0"
                       >
-<<<<<<< HEAD
-                        <label
-                          class="c5 c21 c22"
-                          for=":re:"
-                        >
-                          Interface language
-                        </label>
-                        <div
-                          aria-autocomplete="none"
-                          aria-controls="radix-:rh:"
-                          aria-describedby=":re:-hint :re:-error"
-                          aria-expanded="false"
-                          aria-label="Interface language"
-                          class="c37 c38 c39"
-                          data-state="closed"
-                          dir="ltr"
-                          id=":re:"
-                          overflow="hidden"
-                          role="combobox"
-                          tabindex="0"
-=======
                         <span
                           class="c40 c41"
->>>>>>> c443fb2c
                         >
                           <span
                             class="c5 c42 c43"
@@ -1275,21 +1179,11 @@
                               />
                             </svg>
                           </span>
-<<<<<<< HEAD
-                        </div>
-                        <p
-                          class="c5 c48"
-                          id=":re:-hint"
-                        >
-                          This will only display your own interface in the chosen language.
-                        </p>
-=======
                         </span>
->>>>>>> c443fb2c
                       </div>
                       <p
                         class="c5 c48"
-                        id="7-hint"
+                        id=":re:-hint"
                       >
                         This will only display your own interface in the chosen language.
                       </p>
@@ -1307,48 +1201,26 @@
                     >
                       <label
                         class="c5 c21 c22"
-                        for="9"
+                        for=":ri:"
                       >
                         Interface mode
                       </label>
                       <div
                         aria-autocomplete="none"
-                        aria-controls="radix-1"
-                        aria-describedby="9-hint 9-error"
+                        aria-controls="radix-:rl:"
+                        aria-describedby=":ri:-hint :ri:-error"
                         aria-expanded="false"
                         aria-label="Interface mode"
                         class="c37 c38 c39"
                         data-state="closed"
                         dir="ltr"
-                        id="9"
+                        id=":ri:"
                         overflow="hidden"
                         role="combobox"
                         tabindex="0"
                       >
-<<<<<<< HEAD
-                        <label
-                          class="c5 c21 c22"
-                          for=":ri:"
-                        >
-                          Interface mode
-                        </label>
-                        <div
-                          aria-autocomplete="none"
-                          aria-controls="radix-:rl:"
-                          aria-describedby=":ri:-hint :ri:-error"
-                          aria-expanded="false"
-                          aria-label="Interface mode"
-                          class="c37 c38 c39"
-                          data-state="closed"
-                          dir="ltr"
-                          id=":ri:"
-                          overflow="hidden"
-                          role="combobox"
-                          tabindex="0"
-=======
                         <span
                           class="c40 c41"
->>>>>>> c443fb2c
                         >
                           <span
                             class="c5 c42 c43"
@@ -1382,21 +1254,11 @@
                               />
                             </svg>
                           </span>
-<<<<<<< HEAD
-                        </div>
-                        <p
-                          class="c5 c48"
-                          id=":ri:-hint"
-                        >
-                          Displays your interface in the chosen mode.
-                        </p>
-=======
                         </span>
->>>>>>> c443fb2c
                       </div>
                       <p
                         class="c5 c48"
-                        id="9-hint"
+                        id=":ri:-hint"
                       >
                         Displays your interface in the chosen mode.
                       </p>
