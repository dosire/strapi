'use strict';

const { createTransferHandler } = require('@strapi/data-transfer').strapi.remote.handlers;
const {
  errors: { UnauthorizedError },
} = require('@strapi/utils');

const dataTransferAuthStrategy = require('../../strategies/data-transfer');

/**
 * @param {import('koa').Context} ctx
 * @param {string} [scope]
 */
const verify = async (ctx, scope) => {
  const { auth } = ctx.state;

  if (!auth) {
    throw new UnauthorizedError();
  }

  await dataTransferAuthStrategy.verify(auth, { scope });
};

module.exports = {
<<<<<<< HEAD
  push: remote.handlers.createPushController({ verify }),
=======
  connect: createTransferHandler({ verify }),
>>>>>>> cf334338
};<|MERGE_RESOLUTION|>--- conflicted
+++ resolved
@@ -1,6 +1,7 @@
 'use strict';
 
-const { createTransferHandler } = require('@strapi/data-transfer').strapi.remote.handlers;
+const { createPushController, createPullController } =
+  require('@strapi/data-transfer').strapi.remote.handlers;
 const {
   errors: { UnauthorizedError },
 } = require('@strapi/utils');
@@ -22,9 +23,6 @@
 };
 
 module.exports = {
-<<<<<<< HEAD
-  push: remote.handlers.createPushController({ verify }),
-=======
-  connect: createTransferHandler({ verify }),
->>>>>>> cf334338
+  push: createPushController({ verify }),
+  pull: createPullController({ verify }),
 };