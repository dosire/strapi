--- conflicted
+++ resolved
@@ -1,10 +1,6 @@
 import type { Attribute } from '@strapi/strapi';
 
-<<<<<<< HEAD
-export type Integer = Attribute.Attribute<'integer'> &
-=======
 export type Integer = Attribute.OfType<'integer'> &
->>>>>>> 595a4c88
   // Options
   Attribute.ConfigurableOption &
   Attribute.DefaultOption<IntegerValue> &
