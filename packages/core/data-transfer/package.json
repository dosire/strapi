{
  "name": "@strapi/data-transfer",
  "version": "4.5.4",
  "description": "Data transfer capabilities for Strapi",
  "keywords": [
    "strapi",
    "data",
    "transfer",
    "import",
    "export",
    "backup",
    "restore"
  ],
  "license": "SEE LICENSE IN LICENSE",
  "author": {
    "name": "Strapi Solutions SAS",
    "email": "hi@strapi.io",
    "url": "https://strapi.io"
  },
  "maintainers": [
    {
      "name": "Strapi Solutions SAS",
      "email": "hi@strapi.io",
      "url": "https://strapi.io"
    }
  ],
  "main": "./lib/index.js",
  "types": "./lib/index.d.ts",
  "scripts": {
<<<<<<< HEAD
    "build": "tsc -p tsconfig.json",
    "clean": "rimraf ./lib",
=======
    "build": "yarn build:ts",
    "build:ts": "tsc -p tsconfig.json",
>>>>>>> 8dc86dbf
    "build:clean": "yarn clean && yarn build",
    "clean": "rimraf ./dist",
    "prepublishOnly": "yarn build:clean",
    "test:unit": "jest --verbose",
    "watch": "yarn build:ts -w --preserveWatchOutput"
  },
  "directories": {
    "lib": "./lib"
  },
  "dependencies": {
    "@strapi/logger": "4.5.4",
    "@strapi/strapi": "4.5.4",
    "chalk": "4.1.2",
    "fs-extra": "10.0.0",
    "lodash": "4.17.21",
    "prettier": "2.7.1",
    "semver": "7.3.8",
    "stream-chain": "2.2.5",
    "stream-json": "1.7.4",
    "tar": "6.1.12",
    "tar-stream": "2.2.0",
    "uuid": "9.0.0",
    "ws": "8.11.0"
  },
  "devDependencies": {
    "@tsconfig/node16": "1.0.3",
    "@types/fs-extra": "9.0.13",
    "@types/jest": "29.2.0",
    "@types/semver": "7.3.13",
    "@types/stream-chain": "2.0.1",
    "@types/stream-json": "1.7.2",
    "@types/tar": "6.1.3",
    "@types/tar-stream": "2.2.2",
    "@types/uuid": "9.0.0",
    "@types/koa": "2.13.1",
    "rimraf": "3.0.2",
    "typescript": "4.6.2"
  },
  "engines": {
    "node": ">=14.19.1 <=18.x.x",
    "npm": ">=6.0.0"
  }
}<|MERGE_RESOLUTION|>--- conflicted
+++ resolved
@@ -27,13 +27,8 @@
   "main": "./lib/index.js",
   "types": "./lib/index.d.ts",
   "scripts": {
-<<<<<<< HEAD
-    "build": "tsc -p tsconfig.json",
-    "clean": "rimraf ./lib",
-=======
     "build": "yarn build:ts",
     "build:ts": "tsc -p tsconfig.json",
->>>>>>> 8dc86dbf
     "build:clean": "yarn clean && yarn build",
     "clean": "rimraf ./dist",
     "prepublishOnly": "yarn build:clean",
