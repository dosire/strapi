import { WebSocket } from 'ws';
import { randomUUID } from 'crypto';
import { Writable } from 'stream';
import { once } from 'lodash/fp';
import type { Schema, Utils } from '@strapi/strapi';

import { createDispatcher, connectToWebsocket, trimTrailingSlash } from '../utils';

import type { IDestinationProvider, IMetadata, ProviderType, IAsset } from '../../../../types';
<<<<<<< HEAD
import type { client, server, auth } from '../../../../types/remote/protocol';
=======
import type { Client, Server } from '../../../../types/remote/protocol';
>>>>>>> 9231a02e
import type { ILocalStrapiDestinationProviderOptions } from '../local-destination';
import { TRANSFER_PATH } from '../../remote/constants';
import { ProviderTransferError, ProviderValidationError } from '../../../errors/providers';

export interface IRemoteStrapiDestinationProviderOptions
  extends Pick<ILocalStrapiDestinationProviderOptions, 'restore' | 'strategy'> {
<<<<<<< HEAD
  url: URL; // the url of the remote Strapi admin
  auth?: auth.ITransferTokenAuth;
=======
  url: URL;
  auth?: ITransferTokenAuth;
  retryMessageOptions?: { retryMessageTimeout: number; retryMessageMaxRetries: number };
>>>>>>> 9231a02e
}

const jsonLength = (obj: object) => Buffer.byteLength(JSON.stringify(obj));

class RemoteStrapiDestinationProvider implements IDestinationProvider {
  name = 'destination::remote-strapi';

  type: ProviderType = 'destination';

  options: IRemoteStrapiDestinationProviderOptions;

  ws: WebSocket | null;

  dispatcher: ReturnType<typeof createDispatcher> | null;

  transferID: string | null;

  constructor(options: IRemoteStrapiDestinationProviderOptions) {
    this.options = options;
    this.ws = null;
    this.dispatcher = null;
    this.transferID = null;
  }

  async initTransfer(): Promise<string> {
    const { strategy, restore } = this.options;

    const query = this.dispatcher?.dispatchCommand({
      command: 'init',
      params: { options: { strategy, restore }, transfer: 'push' },
    });

    const res = (await query) as Server.Payload<Server.InitMessage>;
    if (!res?.transferID) {
      throw new ProviderTransferError('Init failed, invalid response from the server');
    }
    return res.transferID;
  }

  #startStepOnce(stage: Client.TransferPushStep) {
    return once(() => this.#startStep(stage));
  }

  async #startStep<T extends Client.TransferPushStep>(step: T) {
    try {
      await this.dispatcher?.dispatchTransferStep({ action: 'start', step });
    } catch (e) {
      if (e instanceof Error) {
        return e;
      }

      if (typeof e === 'string') {
        return new ProviderTransferError(e);
      }

      return new ProviderTransferError('Unexpected error');
    }

    return null;
  }

  async #endStep<T extends Client.TransferPushStep>(step: T) {
    try {
      await this.dispatcher?.dispatchTransferStep({ action: 'end', step });
    } catch (e) {
      if (e instanceof Error) {
        return e;
      }

      if (typeof e === 'string') {
        return new ProviderTransferError(e);
      }

      return new ProviderTransferError('Unexpected error');
    }

    return null;
  }

  async #streamStep<T extends Client.TransferPushStep>(
    step: T,
    data: Client.GetTransferPushStreamData<T>
  ) {
    try {
      await this.dispatcher?.dispatchTransferStep({ action: 'stream', step, data });
    } catch (e) {
      if (e instanceof Error) {
        return e;
      }

      if (typeof e === 'string') {
        return new ProviderTransferError(e);
      }

      return new ProviderTransferError('Unexpected error');
    }

    return null;
  }

  #writeStream(step: Exclude<Client.TransferPushStep, 'assets'>): Writable {
    type Step = typeof step;

    const batchSize = 1024 * 1024; // 1MB;
    const startTransferOnce = this.#startStepOnce(step);

    let batch = [] as Client.GetTransferPushStreamData<Step>;

    const batchLength = () => jsonLength(batch);

    return new Writable({
      objectMode: true,

      final: async (callback) => {
        if (batch.length > 0) {
          const streamError = await this.#streamStep(step, batch);

          batch = [];

          if (streamError) {
            return callback(streamError);
          }
        }
        const e = await this.#endStep(step);

        callback(e);
      },

      write: async (chunk, _encoding, callback) => {
        const startError = await startTransferOnce();
        if (startError) {
          return callback(startError);
        }

        batch.push(chunk);

        if (batchLength() >= batchSize) {
          const streamError = await this.#streamStep(step, batch);

          batch = [];

          if (streamError) {
            return callback(streamError);
          }
        }

        callback();
      },
    });
  }

  async bootstrap(): Promise<void> {
    const { url, auth } = this.options;
    const validProtocols = ['https:', 'http:'];

    let ws: WebSocket;

    if (!validProtocols.includes(url.protocol)) {
      throw new ProviderValidationError(`Invalid protocol "${url.protocol}"`, {
        check: 'url',
        details: {
          protocol: url.protocol,
          validProtocols,
        },
      });
    }
    const wsProtocol = url.protocol === 'https:' ? 'wss:' : 'ws:';
    const wsUrl = `${wsProtocol}//${url.host}${trimTrailingSlash(
      url.pathname
    )}${TRANSFER_PATH}/push`;

    // No auth defined, trying public access for transfer
    if (!auth) {
      ws = await connectToWebsocket(wsUrl);
    }

    // Common token auth, this should be the main auth method
    else if (auth.type === 'token') {
      const headers = { Authorization: `Bearer ${auth.token}` };
      ws = await connectToWebsocket(wsUrl, { headers });
    }

    // Invalid auth method provided
    else {
      throw new ProviderValidationError('Auth method not available', {
        check: 'auth.type',
        details: {
          auth: auth.type,
        },
      });
    }

    this.ws = ws;
    const { retryMessageOptions } = this.options;
    this.dispatcher = createDispatcher(this.ws, retryMessageOptions);

    this.transferID = await this.initTransfer();

    this.dispatcher.setTransferProperties({ id: this.transferID, kind: 'push' });

    await this.dispatcher.dispatchTransferAction('bootstrap');
  }

  async close() {
    // Gracefully close the remote transfer process
    if (this.transferID && this.dispatcher) {
      await this.dispatcher.dispatchTransferAction('close');

      await this.dispatcher.dispatchCommand({
        command: 'end',
        params: { transferID: this.transferID },
      });
    }

    await new Promise<void>((resolve) => {
      const { ws } = this;

      if (!ws || ws.CLOSED) {
        resolve();
        return;
      }

      ws.on('close', () => resolve()).close();
    });
  }

  getMetadata() {
    return this.dispatcher?.dispatchTransferAction<IMetadata>('getMetadata') ?? null;
  }

  async beforeTransfer() {
    await this.dispatcher?.dispatchTransferAction('beforeTransfer');
  }

  async rollback() {
    await this.dispatcher?.dispatchTransferAction('rollback');
  }

  getSchemas() {
    if (!this.dispatcher) {
      return Promise.resolve(null);
    }

    return this.dispatcher.dispatchTransferAction<Utils.String.Dict<Schema.Schema>>('getSchemas');
  }

  createEntitiesWriteStream(): Writable {
    return this.#writeStream('entities');
  }

  createLinksWriteStream(): Writable {
    return this.#writeStream('links');
  }

  createConfigurationWriteStream(): Writable {
    return this.#writeStream('configuration');
  }

  createAssetsWriteStream(): Writable | Promise<Writable> {
    let batch: Client.TransferAssetFlow[] = [];
    let hasStarted = false;

    const batchSize = 1024 * 1024; // 1MB;
    const batchLength = () => {
      return batch.reduce(
        (acc, chunk) => (chunk.action === 'stream' ? acc + chunk.data.byteLength : acc),
        0
      );
    };
    const startAssetsTransferOnce = this.#startStepOnce('assets');

    const flush = async () => {
      const streamError = await this.#streamStep('assets', batch);
      batch = [];
      return streamError;
    };

    const safePush = async (chunk: Client.TransferAssetFlow) => {
      batch.push(chunk);

      if (batchLength() >= batchSize) {
        const streamError = await flush();
        if (streamError) {
          throw streamError;
        }
      }
    };

    return new Writable({
      objectMode: true,
      final: async (callback) => {
        if (batch.length > 0) {
          await flush();
        }

        if (hasStarted) {
          const endStepError = await this.#endStep('assets');

          if (endStepError) {
            return callback(endStepError);
          }
        }

        return callback(null);
      },

      async write(asset: IAsset, _encoding, callback) {
        const startError = await startAssetsTransferOnce();

        if (startError) {
          return callback(startError);
        }

        hasStarted = true;

        const assetID = randomUUID();
        const { filename, filepath, stats, stream } = asset;

        try {
          await safePush({
            action: 'start',
            assetID,
            data: { filename, filepath, stats },
          });

          for await (const chunk of stream) {
            await safePush({ action: 'stream', assetID, data: chunk });
          }

          await safePush({ action: 'end', assetID });

          callback();
        } catch (error) {
          if (error instanceof Error) {
            callback(error);
          }
        }
      },
    });
  }
}

export const createRemoteStrapiDestinationProvider = (
  options: IRemoteStrapiDestinationProviderOptions
) => {
  return new RemoteStrapiDestinationProvider(options);
};<|MERGE_RESOLUTION|>--- conflicted
+++ resolved
@@ -7,25 +7,16 @@
 import { createDispatcher, connectToWebsocket, trimTrailingSlash } from '../utils';
 
 import type { IDestinationProvider, IMetadata, ProviderType, IAsset } from '../../../../types';
-<<<<<<< HEAD
 import type { client, server, auth } from '../../../../types/remote/protocol';
-=======
-import type { Client, Server } from '../../../../types/remote/protocol';
->>>>>>> 9231a02e
 import type { ILocalStrapiDestinationProviderOptions } from '../local-destination';
 import { TRANSFER_PATH } from '../../remote/constants';
 import { ProviderTransferError, ProviderValidationError } from '../../../errors/providers';
 
 export interface IRemoteStrapiDestinationProviderOptions
   extends Pick<ILocalStrapiDestinationProviderOptions, 'restore' | 'strategy'> {
-<<<<<<< HEAD
   url: URL; // the url of the remote Strapi admin
   auth?: auth.ITransferTokenAuth;
-=======
-  url: URL;
-  auth?: ITransferTokenAuth;
   retryMessageOptions?: { retryMessageTimeout: number; retryMessageMaxRetries: number };
->>>>>>> 9231a02e
 }
 
 const jsonLength = (obj: object) => Buffer.byteLength(JSON.stringify(obj));
