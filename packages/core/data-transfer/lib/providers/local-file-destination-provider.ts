import fs from 'fs';
import path from 'path';
import zip from 'zlib';
import { Writable } from 'stream';
import { chain } from 'stream-chain';
import { stringer } from 'stream-json/jsonl/Stringer';

import type { IDestinationProvider, ProviderType, Stream } from '../../types';
import { createEncryptionCipher } from '../encryption/encrypt';

export interface ILocalFileDestinationProviderOptions {
  // Encryption
  encryption: {
    enabled: boolean;
    key?: string;
  };

  // Compressions
  compression: {
    enabled: boolean;
  };

  // File
  file: {
    path: string;
    maxSize?: number;
    maxSizeJsonl?: number;
  };
}

export const createLocalFileDestinationProvider = (
  options: ILocalFileDestinationProviderOptions
) => {
  return new LocalFileDestinationProvider(options);
};

class LocalFileDestinationProvider implements IDestinationProvider {
  name: string = 'destination::local-file';
  type: ProviderType = 'destination';
  options: ILocalFileDestinationProviderOptions;

  constructor(options: ILocalFileDestinationProviderOptions) {
    this.options = options;
  }

  #getDataTransformers() {
    const transforms = [];

    // Convert to stringified JSON lines
    transforms.push(stringer());

    // Compression
    if (this.options.compression.enabled) {
      transforms.push(zip.createGzip());
    }

    // Encryption
    if (this.options.encryption.enabled) {
<<<<<<< HEAD
      const cipher = createEncryptionCipher(this.options.encryption.key);
=======
      if (!this.options.encryption.key) {
        throw new Error("Can't encrypt without a key");
      }
      const cipher = createCipher(this.options.encryption.key);
>>>>>>> bb7d566d
      transforms.push(cipher);
    }

    return transforms;
  }

  bootstrap(): void | Promise<void> {
    const rootDir = this.options.file.path;
    const dirExists = fs.existsSync(rootDir);

    if (dirExists) {
      fs.rmSync(rootDir, { force: true, recursive: true });
    }

    if (this.options.encryption.enabled) {
      if (!this.options.encryption.key) {
        throw new Error("Can't encrypt without a key");
      }
    }

    fs.mkdirSync(rootDir, { recursive: true });
    fs.mkdirSync(path.join(rootDir, 'schemas'));
    fs.mkdirSync(path.join(rootDir, 'entities'));
    fs.mkdirSync(path.join(rootDir, 'links'));
    fs.mkdirSync(path.join(rootDir, 'media'));
    fs.mkdirSync(path.join(rootDir, 'configuration'));
  }

  rollback(): void | Promise<void> {
    fs.rmSync(this.options.file.path, { force: true, recursive: true });
  }

  getMetadata() {
    return null;
  }

  getSchemasStream() {
    const filePathFactory = createFilePathFactory(this.options.file.path, 'schemas');

    // Transform streams
    const transforms: Writable[] = this.#getDataTransformers();

    // FS write stream
    const fileStream = createMultiFilesWriteStream(filePathFactory, this.options.file.maxSizeJsonl);

    // Full pipeline
    const streams = transforms.concat(fileStream);

    return chain(streams);
  }

  getEntitiesStream(): NodeJS.WritableStream {
    const filePathFactory = createFilePathFactory(this.options.file.path, 'entities');

    // Transform streams
    const transforms: Writable[] = this.#getDataTransformers();

    // FS write stream
    const fileStream = createMultiFilesWriteStream(filePathFactory, this.options.file.maxSize);

    // Full pipeline
    const streams = transforms.concat(fileStream);

    return chain(streams);
  }

  getLinksStream(): NodeJS.WritableStream {
    const filePathFactory = createFilePathFactory(this.options.file.path, 'links');

    // Transform streams
    const transforms: Writable[] = this.#getDataTransformers();

    // FS write stream
    const fileStream = createMultiFilesWriteStream(filePathFactory, this.options.file.maxSizeJsonl);

    // Full pipelines
    const streams = transforms.concat(fileStream);

    return chain(streams);
  }

  getConfigurationStream(): NodeJS.WritableStream {
    const filePathFactory = createFilePathFactory(this.options.file.path, 'configuration');

    // Transform streams
    const transforms: Writable[] = this.#getDataTransformers();

    // FS write stream
    const fileStream = createMultiFilesWriteStream(filePathFactory, this.options.file.maxSize);

    // Full pipeline
    const streams = transforms.concat(fileStream);

    return chain(streams);
  }
}

/**
 * Create a writable stream that can split the streamed data into
 * multiple files based on a provided maximum file size value.
 */
const createMultiFilesWriteStream = (
  filePathFactory: (index?: number) => string,
  maxFileSize?: number
): Writable => {
  let fileIndex = 0;
  let fileSize = 0;
  let maxSize = maxFileSize;

  let writeStream: fs.WriteStream;

  const createIndexedWriteStream = () => fs.createWriteStream(filePathFactory(fileIndex));

  // If no maximum file size is provided, then return a basic fs write stream
  if (maxFileSize === undefined) {
    return createIndexedWriteStream();
  }

  if (maxFileSize <= 0) {
    throw new Error('Max file size must be a positive number');
  }

  return new Writable({
    write(chunk, encoding, callback) {
      // Initialize the write stream value if undefined
      if (!writeStream) {
        writeStream = createIndexedWriteStream();
      }

      // Check that by adding this new chunk of data, we
      // are not going to reach the maximum file size.
      if (maxSize && fileSize + chunk.length > maxSize) {
        // Update the counters' value
        fileIndex++;
        fileSize = 0;

        // Replace old write stream
        writeStream.destroy();
        writeStream = createIndexedWriteStream();
      }

      // Update the actual file size
      fileSize += chunk.length;

      // Transfer the data to the up-to-date write stream
      writeStream.write(chunk, encoding, callback);
    },
  });
};

/**
 * Create a file path factory for a given path & prefix.
 * Upon being called, the factory will return a file path for a given index
 */
const createFilePathFactory =
  (src: string, directory: string, prefix: string = directory) =>
  (fileIndex: number = 0): string => {
    return path.join(
      // Backup path
      src,
      // "{directory}/" directory
      directory,
      // "${prefix}_XXXXX.jsonl" file
      `${prefix}_${String(fileIndex).padStart(5, '0')}.jsonl`
    );
  };<|MERGE_RESOLUTION|>--- conflicted
+++ resolved
@@ -56,14 +56,12 @@
 
     // Encryption
     if (this.options.encryption.enabled) {
-<<<<<<< HEAD
-      const cipher = createEncryptionCipher(this.options.encryption.key);
-=======
       if (!this.options.encryption.key) {
         throw new Error("Can't encrypt without a key");
       }
-      const cipher = createCipher(this.options.encryption.key);
->>>>>>> bb7d566d
+
+      const cipher = createEncryptionCipher(this.options.encryption.key);
+
       transforms.push(cipher);
     }
 
