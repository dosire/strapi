import { PassThrough } from 'stream-chain';
import type {
  Diff,
  IDestinationProvider,
  IMetadata,
  ISourceProvider,
  ITransferEngine,
  ITransferEngineOptions,
  ITransferResults,
  TransferStage,
} from '../../types';

import { isEmpty, uniq, has } from 'lodash/fp';

import compareSchemas from '../strategies';

type TransferProgress = {
  [key in TransferStage]?: {
    count: number;
    bytes: number;
    aggregates?: {
      [key: string]: {
        count: number;
        bytes: number;
      };
    };
  };
};

type TransferEngineProgress = {
  data: any;
  stream: PassThrough;
};

class TransferEngine<
  S extends ISourceProvider = ISourceProvider,
  D extends IDestinationProvider = IDestinationProvider
> implements ITransferEngine
{
  sourceProvider: ISourceProvider;
  destinationProvider: IDestinationProvider;
  options: ITransferEngineOptions;
  #metadata: { source?: IMetadata; destination?: IMetadata } = {};

  #transferProgress: TransferProgress = {};
  // TODO: Type the stream chunks. Doesn't seem trivial, especially since PassThrough doesn't provide a PassThroughOptions type
  #progressStream: PassThrough = new PassThrough({ objectMode: true });
  get progress(): TransferEngineProgress {
    return {
      data: this.#transferProgress,
      stream: this.#progressStream,
    };
  }

  constructor(
    sourceProvider: ISourceProvider,
    destinationProvider: IDestinationProvider,
    options: ITransferEngineOptions
  ) {
    this.sourceProvider = sourceProvider;
    this.destinationProvider = destinationProvider;
    this.options = options;
  }

  #increaseTransferProgress(transferStage: TransferStage, data: any, aggregateKey?: string) {
    if (!this.#transferProgress[transferStage]) {
      this.#transferProgress[transferStage] = { count: 0, bytes: 0 };
    }
    this.#transferProgress[transferStage]!.count += 1;
    const size = JSON.stringify(data).length;
    this.#transferProgress[transferStage]!.bytes! += size;

<<<<<<< HEAD
    if (aggregateKey && data && data[aggregateKey]) {
      const aggKeyValue = data[aggregateKey];
      if (!this.#transferProgress[transferStage]!['aggregates']) {
        this.#transferProgress[transferStage]!.aggregates = {};
      }
      if (
        !(
          this.#transferProgress[transferStage]!.aggregates &&
          this.#transferProgress[transferStage]!.aggregates![aggKeyValue]
        )
      ) {
=======
    if (aggregateKey && has(aggregateKey, data)) {
      const aggKeyValue = data[aggregateKey];
      if (!has('aggregates', this.#transferProgress[transferStage])) {
        this.#transferProgress[transferStage]!.aggregates = {};
      }
      if (!has(aggKeyValue, this.#transferProgress[transferStage]!.aggregates)) {
>>>>>>> c4a6fd11
        this.#transferProgress[transferStage]!.aggregates![aggKeyValue] = { count: 0, bytes: 0 };
      }
      this.#transferProgress[transferStage]!.aggregates![aggKeyValue].count += 1;
      this.#transferProgress[transferStage]!.aggregates![aggKeyValue].bytes! += size;
    }
  }

  #countRecorder = (transferStage: TransferStage, aggregateKey?: string) => {
    return new PassThrough({
      objectMode: true,
      transform: (data, _encoding, callback) => {
        this.#increaseTransferProgress(transferStage, data, aggregateKey);
        this.#updateStage('progress', transferStage);
        callback(null, data);
      },
    });
  };

  #updateStage = (type: 'start' | 'complete' | 'progress', transferStage: TransferStage) => {
    this.#progressStream.emit(type, {
      data: this.#transferProgress,
      stage: transferStage,
    });
  };

  #assertStrapiVersionIntegrity(sourceVersion?: string, destinationVersion?: string) {
    const strategy = this.options.versionMatching;

    if (!sourceVersion || !destinationVersion) {
      return;
    }

    if (strategy === 'ignore') {
      return;
    }

    if (strategy === 'exact' && sourceVersion === destinationVersion) {
      return;
    }

    const sourceTokens = sourceVersion.split('.');
    const destinationTokens = destinationVersion.split('.');

    const [major, minor, patch] = sourceTokens.map(
      (value, index) => value === destinationTokens[index]
    );

    if (
      (strategy === 'major' && major) ||
      (strategy === 'minor' && major && minor) ||
      (strategy === 'patch' && major && minor && patch)
    ) {
      return;
    }

    throw new Error(
      `Strapi versions doesn't match (${strategy} check): ${sourceVersion} does not match with ${destinationVersion}`
    );
  }

  #assertSchemasMatching(sourceSchemas: any, destinationSchemas: any) {
    const strategy = this.options.schemasMatching || 'strict';
    const keys = uniq(Object.keys(sourceSchemas).concat(Object.keys(destinationSchemas)));
    const diffs: { [key: string]: Diff[] } = {};

    keys.forEach((key) => {
      const sourceSchema = sourceSchemas[key];
      const destinationSchema = destinationSchemas[key];
      const schemaDiffs = compareSchemas(sourceSchema, destinationSchema, strategy);

      if (schemaDiffs.length) {
        diffs[key] = schemaDiffs;
      }
    });

    if (!isEmpty(diffs)) {
      throw new Error(
        `Import process failed because the project doesn't have a matching data structure 
        ${JSON.stringify(diffs, null, 2)}        
        `
      );
    }
  }

  async init(): Promise<void> {
    // Resolve providers' resource and store
    // them in the engine's internal state
    await this.#resolveProviderResource();

    // Update the destination provider's source metadata
    const { source: sourceMetadata } = this.#metadata;

    if (sourceMetadata) {
      this.destinationProvider.setMetadata?.('source', sourceMetadata);
    }
  }

  async bootstrap(): Promise<void> {
    await Promise.all([
      // bootstrap source provider
      this.sourceProvider.bootstrap?.(),
      // bootstrap destination provider
      this.destinationProvider.bootstrap?.(),
    ]);
  }

  async close(): Promise<void> {
    await Promise.all([
      // close source provider
      this.sourceProvider.close?.(),
      // close destination provider
      this.destinationProvider.close?.(),
    ]);
  }

  async #resolveProviderResource() {
    const sourceMetadata = await this.sourceProvider.getMetadata();
    const destinationMetadata = await this.destinationProvider.getMetadata();

    if (sourceMetadata) {
      this.#metadata.source = sourceMetadata;
    }

    if (destinationMetadata) {
      this.#metadata.destination = destinationMetadata;
    }
  }

  async integrityCheck(): Promise<boolean> {
    try {
      const sourceMetadata = await this.sourceProvider.getMetadata();
      const destinationMetadata = await this.destinationProvider.getMetadata();

      if (sourceMetadata && destinationMetadata) {
        this.#assertStrapiVersionIntegrity(
          sourceMetadata?.strapi?.version,
          destinationMetadata?.strapi?.version
        );
      }

      const sourceSchemas = await this.sourceProvider.getSchemas?.();
      const destinationSchemas = await this.destinationProvider.getSchemas?.();

      if (sourceSchemas && destinationSchemas) {
        this.#assertSchemasMatching(sourceSchemas, destinationSchemas);
      }

      return true;
    } catch (error) {
      if (error instanceof Error) {
        console.error('Integrity checks failed:', error.message);
      }

      return false;
    }
  }

  async transfer(): Promise<ITransferResults<S, D>> {
    try {
      await this.bootstrap();
      await this.init();

      const isValidTransfer = await this.integrityCheck();

      if (!isValidTransfer) {
        throw new Error(
          `Unable to transfer the data between ${this.sourceProvider.name} and ${this.destinationProvider.name}.\nPlease refer to the log above for more information.`
        );
      }

      // Run the transfer stages
      await this.transferSchemas();
      await this.transferEntities();
      await this.transferMedia();
      await this.transferLinks();
      await this.transferConfiguration();

      // Gracefully close the providers
      await this.close();
    } catch (e: any) {
      throw e;
      // Rollback the destination provider if an exception is thrown during the transfer
      // Note: This will be configurable in the future
      // await this.destinationProvider?.rollback(e);
    }

    return {
      source: this.sourceProvider.results,
      destination: this.destinationProvider.results,
    };
  }

  async transferSchemas(): Promise<void> {
    const stageName: TransferStage = 'schemas';
    const inStream = await this.sourceProvider.streamSchemas?.();
    const outStream = await this.destinationProvider.getSchemasStream?.();

    if (!inStream) {
      throw new Error('Unable to transfer schemas, source stream is missing');
    }

    if (!outStream) {
      throw new Error('Unable to transfer schemas, destination stream is missing');
    }

    this.#updateStage('start', stageName);
    return new Promise((resolve, reject) => {
      inStream
        // Throw on error in the source
        .on('error', reject);

      outStream
        // Throw on error in the destination
        .on('error', reject)
        // Resolve the promise when the destination has finished reading all the data from the source
        .on('close', () => {
          this.#updateStage('complete', stageName);
          resolve();
        });

      inStream.pipe(this.#countRecorder(stageName)).pipe(outStream);
    });
  }

  async transferEntities(): Promise<void> {
    const stageName: TransferStage = 'entities';
    const inStream = await this.sourceProvider.streamEntities?.();
    const outStream = await this.destinationProvider.getEntitiesStream?.();

    if (!inStream) {
      throw new Error('Unable to transfer entities, source stream is missing');
    }

    if (!outStream) {
      throw new Error('Unable to transfer entities, destination stream is missing');
    }

    this.#updateStage('start', stageName);

    return new Promise((resolve, reject) => {
      inStream
        // Throw on error in the source
        .on('error', (e) => {
          reject(e);
        });

      outStream
        // Throw on error in the destination
        .on('error', (e) => {
          reject(e);
        })
        // Resolve the promise when the destination has finished reading all the data from the source
        .on('close', () => {
          this.#updateStage('complete', stageName);
          resolve();
        });

      inStream.pipe(this.#countRecorder(stageName, 'type')).pipe(outStream);
    });
  }

  async transferLinks(): Promise<void> {
    const stageName: TransferStage = 'links';
    const inStream = await this.sourceProvider.streamLinks?.();
    const outStream = await this.destinationProvider.getLinksStream?.();

    if (!inStream) {
      throw new Error('Unable to transfer links, source stream is missing');
    }

    if (!outStream) {
      throw new Error('Unable to transfer links, destination stream is missing');
    }

    this.#updateStage('start', 'links');

    return new Promise((resolve, reject) => {
      inStream
        // Throw on error in the source
        .on('error', reject);

      outStream
        // Throw on error in the destination
        .on('error', reject)
        // Resolve the promise when the destination has finished reading all the data from the source
        .on('close', () => {
          this.#updateStage('complete', stageName);
          resolve();
        });

      inStream.pipe(this.#countRecorder(stageName)).pipe(outStream);
    });
  }

  async transferMedia(): Promise<void> {
    const stageName: TransferStage = 'media';
    this.#updateStage('start', stageName);
    console.warn('transferMedia not yet implemented');
    return new Promise((resolve) =>
      (() => {
        this.#updateStage('complete', stageName);
        resolve();
      })()
    );
  }

  async transferConfiguration(): Promise<void> {
    const stageName: TransferStage = 'configuration';
    const inStream = await this.sourceProvider.streamConfiguration?.();
    const outStream = await this.destinationProvider.getConfigurationStream?.();

    if (!inStream) {
      throw new Error('Unable to transfer configuration, source stream is missing');
    }

    if (!outStream) {
      throw new Error('Unable to transfer configuration, destination stream is missing');
    }

    this.#updateStage('start', stageName);

    return new Promise((resolve, reject) => {
      inStream
        // Throw on error in the source
        .on('error', reject);

      outStream
        // Throw on error in the destination
        .on('error', reject)
        // Resolve the promise when the destination has finished reading all the data from the source
        .on('close', () => {
          this.#updateStage('complete', stageName);
          resolve();
        });

      inStream.pipe(this.#countRecorder(stageName)).pipe(outStream);
    });
  }
}

export const createTransferEngine = <S extends ISourceProvider, D extends IDestinationProvider>(
  sourceProvider: S,
  destinationProvider: D,
  options: ITransferEngineOptions
): TransferEngine<S, D> => {
  return new TransferEngine<S, D>(sourceProvider, destinationProvider, options);
};<|MERGE_RESOLUTION|>--- conflicted
+++ resolved
@@ -70,7 +70,6 @@
     const size = JSON.stringify(data).length;
     this.#transferProgress[transferStage]!.bytes! += size;
 
-<<<<<<< HEAD
     if (aggregateKey && data && data[aggregateKey]) {
       const aggKeyValue = data[aggregateKey];
       if (!this.#transferProgress[transferStage]!['aggregates']) {
@@ -82,14 +81,6 @@
           this.#transferProgress[transferStage]!.aggregates![aggKeyValue]
         )
       ) {
-=======
-    if (aggregateKey && has(aggregateKey, data)) {
-      const aggKeyValue = data[aggregateKey];
-      if (!has('aggregates', this.#transferProgress[transferStage])) {
-        this.#transferProgress[transferStage]!.aggregates = {};
-      }
-      if (!has(aggKeyValue, this.#transferProgress[transferStage]!.aggregates)) {
->>>>>>> c4a6fd11
         this.#transferProgress[transferStage]!.aggregates![aggKeyValue] = { count: 0, bytes: 0 };
       }
       this.#transferProgress[transferStage]!.aggregates![aggKeyValue].count += 1;
