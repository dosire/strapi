--- conflicted
+++ resolved
@@ -4,11 +4,7 @@
 const { omit, isArray, isPlainObject } = require('lodash/fp');
 const utils = require('@strapi/utils');
 const { getService } = require('../utils');
-<<<<<<< HEAD
-const validateUploadBody = require('./validation/upload');
-=======
 const validateUploadBody = require('./validation/content-api/upload');
->>>>>>> ac160916
 
 const { sanitize } = utils;
 const { ValidationError } = utils.errors;
