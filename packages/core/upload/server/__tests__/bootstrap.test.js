--- conflicted
+++ resolved
@@ -20,15 +20,11 @@
     const registerMany = jest.fn(() => {});
 
     global.strapi = {
-<<<<<<< HEAD
-      dirs: { dist: { root: process.cwd() }, app: { root: process.cwd() } },
-=======
       dirs: {
         dist: { root: process.cwd() },
         app: { root: process.cwd() },
         static: { public: join(process.cwd(), 'public') },
       },
->>>>>>> 07e08520
       admin: {
         services: { permission: { actionProvider: { registerMany } } },
       },
