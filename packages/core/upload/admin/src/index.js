--- conflicted
+++ resolved
@@ -40,31 +40,7 @@
       isRequired: pluginPkg.strapi.required || false,
       name,
       pluginLogo,
-<<<<<<< HEAD
-      trads,
-=======
 
-      settings: {
-        global: {
-          links: [
-            {
-              title: {
-                id: getTrad('plugin.name'),
-                defaultMessage: 'Media Library',
-              },
-              name: 'media-library',
-              to: '/settings/media-library',
-              Component: () => (
-                <CheckPagePermissions permissions={pluginPermissions.settings}>
-                  <SettingsPage />
-                </CheckPagePermissions>
-              ),
-              permissions: pluginPermissions.settings,
-            },
-          ],
-        },
-      },
->>>>>>> 40ac6dc2
       menu: {
         pluginsSectionLinks: [
           {
@@ -81,7 +57,6 @@
       },
     });
   },
-<<<<<<< HEAD
   boot(app) {
     app.addSettingsLink('global', {
       id: 'media-library-settings',
@@ -97,8 +72,7 @@
       ),
       permissions: pluginPermissions.settings,
     });
-=======
-  boot() {},
+  },
   async registerTrads({ locales }) {
     const importedTrads = await Promise.all(
       locales.map(locale => {
@@ -121,6 +95,5 @@
     );
 
     return Promise.resolve(importedTrads);
->>>>>>> 40ac6dc2
   },
 };