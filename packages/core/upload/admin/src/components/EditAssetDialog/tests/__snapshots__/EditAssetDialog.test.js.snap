// Jest Snapshot v1, https://goo.gl/fbAQLP

exports[`<EditAssetDialog /> renders and matches the snapshot 1`] = `
.c0 {
  margin-left: -250px;
  position: fixed;
  left: 50%;
  top: 2.875rem;
  z-index: 10;
  width: 31.25rem;
}

.c7 {
  padding-right: 40px;
  padding-left: 40px;
  position: fixed;
  z-index: 4;
}

.c10 {
  background: #ffffff;
  border-radius: 4px;
  box-shadow: 0px 2px 15px rgba(33,33,52,0.1);
  width: 51.875rem;
}

.c11 {
  background: #f6f6f9;
  padding-top: 16px;
  padding-right: 20px;
  padding-bottom: 16px;
  padding-left: 20px;
}

.c15 {
  background: #ffffff;
  padding: 8px;
  border-radius: 4px;
  border-color: #dcdce4;
  border: 1px solid #dcdce4;
  width: 2rem;
  height: 2rem;
  cursor: pointer;
}

.c18 {
  padding: 32px;
}

.c22 {
  background: #eaeaef;
  border-radius: 4px;
  border-color: #dcdce4;
  border: 1px solid #dcdce4;
}

.c24 {
  padding-right: 12px;
  padding-left: 12px;
}

.c3 {
  background: #212134;
  padding: 8px;
  border-radius: 4px;
  position: absolute;
}

.c29 {
  padding-right: 8px;
  padding-left: 8px;
}

.c31 {
  background: #f6f6f9;
  padding-top: 16px;
  padding-right: 24px;
  padding-bottom: 16px;
  padding-left: 24px;
  border-radius: 4px;
}

.c40 {
  padding-right: 12px;
}

.c45 {
  background: #4945ff;
  padding: 8px;
  padding-right: 16px;
  padding-left: 16px;
  border-radius: 4px;
  border-color: #4945ff;
  border: 1px solid #4945ff;
  cursor: pointer;
}

.c14 {
  font-size: 0.875rem;
  line-height: 1.43;
  font-weight: 600;
  color: #32324d;
}

.c6 {
  font-size: 0.75rem;
  line-height: 1.33;
  font-weight: 600;
  color: #ffffff;
}

.c33 {
  font-weight: 600;
  font-size: 0.6875rem;
  line-height: 1.45;
  text-transform: uppercase;
  color: #666687;
}

.c34 {
  font-size: 0.75rem;
  line-height: 1.33;
  color: #4a4a6a;
}

.c35 {
  font-size: 0.75rem;
  line-height: 1.33;
  font-weight: 600;
  color: #32324d;
}

.c39 {
  font-size: 0.75rem;
  line-height: 1.33;
  color: #666687;
}

.c47 {
  font-size: 0.75rem;
  line-height: 1.33;
  font-weight: 600;
  line-height: 0;
  color: #ffffff;
}

.c1 {
  -webkit-align-items: stretch;
  -webkit-box-align: stretch;
  -ms-flex-align: stretch;
  align-items: stretch;
  display: -webkit-box;
  display: -webkit-flex;
  display: -ms-flexbox;
  display: flex;
  -webkit-flex-direction: column;
  -ms-flex-direction: column;
  flex-direction: column;
  gap: 8px;
}

.c8 {
  -webkit-align-items: center;
  -webkit-box-align: center;
  -ms-flex-align: center;
  align-items: center;
  display: -webkit-box;
  display: -webkit-flex;
  display: -ms-flexbox;
  display: flex;
  -webkit-flex-direction: row;
  -ms-flex-direction: row;
  flex-direction: row;
  -webkit-box-pack: center;
  -webkit-justify-content: center;
  -ms-flex-pack: center;
  justify-content: center;
}

.c13 {
  -webkit-align-items: center;
  -webkit-box-align: center;
  -ms-flex-align: center;
  align-items: center;
  display: -webkit-box;
  display: -webkit-flex;
  display: -ms-flexbox;
  display: flex;
  -webkit-flex-direction: row;
  -ms-flex-direction: row;
  flex-direction: row;
  -webkit-box-pack: justify;
  -webkit-justify-content: space-between;
  -ms-flex-pack: justify;
  justify-content: space-between;
}

.c25 {
  -webkit-align-items: center;
  -webkit-box-align: center;
  -ms-flex-align: center;
  align-items: center;
  display: -webkit-box;
  display: -webkit-flex;
  display: -ms-flexbox;
  display: flex;
  -webkit-flex-direction: row;
  -ms-flex-direction: row;
  flex-direction: row;
  -webkit-box-pack: end;
  -webkit-justify-content: flex-end;
  -ms-flex-pack: end;
  justify-content: flex-end;
}

.c27 {
  -webkit-align-items: center;
  -webkit-box-align: center;
  -ms-flex-align: center;
  align-items: center;
  display: -webkit-box;
  display: -webkit-flex;
  display: -ms-flexbox;
  display: flex;
  -webkit-flex-direction: row;
  -ms-flex-direction: row;
  flex-direction: row;
  gap: 4px;
}

.c30 {
  -webkit-align-items: stretch;
  -webkit-box-align: stretch;
  -ms-flex-align: stretch;
  align-items: stretch;
  display: -webkit-box;
  display: -webkit-flex;
  display: -ms-flexbox;
  display: flex;
  -webkit-flex-direction: column;
  -ms-flex-direction: column;
  flex-direction: column;
  gap: 12px;
}

.c32 {
  -webkit-align-items: stretch;
  -webkit-box-align: stretch;
  -ms-flex-align: stretch;
  align-items: stretch;
  display: -webkit-box;
  display: -webkit-flex;
  display: -ms-flexbox;
  display: flex;
  -webkit-flex-direction: column;
  -ms-flex-direction: column;
  flex-direction: column;
  gap: 4px;
}

.c44 {
  -webkit-align-items: center;
  -webkit-box-align: center;
  -ms-flex-align: center;
  align-items: center;
  display: -webkit-box;
  display: -webkit-flex;
  display: -ms-flexbox;
  display: flex;
  -webkit-flex-direction: row;
  -ms-flex-direction: row;
  flex-direction: row;
  gap: 8px;
}

.c16 {
  position: relative;
  outline: none;
}

.c16 > svg {
  height: 12px;
  width: 12px;
}

.c16 > svg > g,
.c16 > svg path {
  fill: #ffffff;
}

.c16[aria-disabled='true'] {
  pointer-events: none;
}

.c16:after {
  -webkit-transition-property: all;
  transition-property: all;
  -webkit-transition-duration: 0.2s;
  transition-duration: 0.2s;
  border-radius: 8px;
  content: '';
  position: absolute;
  top: -4px;
  bottom: -4px;
  left: -4px;
  right: -4px;
  border: 2px solid transparent;
}

.c16:focus-visible {
  outline: none;
}

.c16:focus-visible:after {
  border-radius: 8px;
  content: '';
  position: absolute;
  top: -5px;
  bottom: -5px;
  left: -5px;
  right: -5px;
  border: 2px solid #4945ff;
}

.c2 {
  border: 0;
  -webkit-clip: rect(0 0 0 0);
  clip: rect(0 0 0 0);
  height: 1px;
  margin: -1px;
  overflow: hidden;
  padding: 0;
  position: absolute;
  width: 1px;
}

.c46 {
  height: 2rem;
  border: 1px solid #dcdce4;
  background: #ffffff;
}

.c46[aria-disabled='true'] {
  border: 1px solid #dcdce4;
  background: #eaeaef;
}

.c46[aria-disabled='true'] .c5 {
  color: #666687;
}

.c46[aria-disabled='true'] svg > g,.c46[aria-disabled='true'] svg path {
  fill: #666687;
}

.c46[aria-disabled='true']:active {
  border: 1px solid #dcdce4;
  background: #eaeaef;
}

.c46[aria-disabled='true']:active .c5 {
  color: #666687;
}

.c46[aria-disabled='true']:active svg > g,.c46[aria-disabled='true']:active svg path {
  fill: #666687;
}

.c46:hover {
  background-color: #f6f6f9;
}

.c46:active {
  background-color: #eaeaef;
}

.c46 .c5 {
  color: #32324d;
}

.c46 svg > g,
.c46 svg path {
  fill: #32324d;
}

.c48 {
  height: 2rem;
  border: 1px solid #d9d8ff;
  background: #f0f0ff;
}

.c48[aria-disabled='true'] {
  border: 1px solid #dcdce4;
  background: #eaeaef;
}

.c48[aria-disabled='true'] .c5 {
  color: #666687;
}

.c48[aria-disabled='true'] svg > g,.c48[aria-disabled='true'] svg path {
  fill: #666687;
}

.c48[aria-disabled='true']:active {
  border: 1px solid #dcdce4;
  background: #eaeaef;
}

.c48[aria-disabled='true']:active .c5 {
  color: #666687;
}

.c48[aria-disabled='true']:active svg > g,.c48[aria-disabled='true']:active svg path {
  fill: #666687;
}

.c48:hover {
  background-color: #ffffff;
}

.c48:active {
  background-color: #ffffff;
  border: 1px solid #4945ff;
}

.c48:active .c5 {
  color: #4945ff;
}

.c48:active svg > g,
.c48:active svg path {
  fill: #4945ff;
}

.c48 .c5 {
  color: #271fe0;
}

.c48 svg > g,
.c48 svg path {
  fill: #271fe0;
}

.c49 {
  height: 2rem;
}

.c49[aria-disabled='true'] {
  border: 1px solid #dcdce4;
  background: #eaeaef;
}

.c49[aria-disabled='true'] .c5 {
  color: #666687;
}

.c49[aria-disabled='true'] svg > g,.c49[aria-disabled='true'] svg path {
  fill: #666687;
}

.c49[aria-disabled='true']:active {
  border: 1px solid #dcdce4;
  background: #eaeaef;
}

.c49[aria-disabled='true']:active .c5 {
  color: #666687;
}

.c49[aria-disabled='true']:active svg > g,.c49[aria-disabled='true']:active svg path {
  fill: #666687;
}

.c49:hover {
  border: 1px solid #7b79ff;
  background: #7b79ff;
}

.c49:active {
  border: 1px solid #4945ff;
  background: #4945ff;
}

.c49 svg > g,
.c49 svg path {
  fill: #ffffff;
}

.c4 {
  z-index: 4;
  display: none;
}

.c36 {
  display: -webkit-box;
  display: -webkit-flex;
  display: -ms-flexbox;
  display: flex;
  -webkit-align-items: center;
  -webkit-box-align: center;
  -ms-flex-align: center;
  align-items: center;
}

.c38 {
  border: none;
  border-radius: 4px;
  padding-bottom: 0.65625rem;
  padding-left: 16px;
  padding-right: 16px;
  padding-top: 0.65625rem;
  color: #32324d;
  font-weight: 400;
  font-size: 0.875rem;
  display: block;
  width: 100%;
  background: inherit;
}

.c38::-webkit-input-placeholder {
  color: #8e8ea9;
  opacity: 1;
}

.c38::-moz-placeholder {
  color: #8e8ea9;
  opacity: 1;
}

.c38:-ms-input-placeholder {
  color: #8e8ea9;
  opacity: 1;
}

.c38::placeholder {
  color: #8e8ea9;
  opacity: 1;
}

.c38[aria-disabled='true'] {
  color: inherit;
}

.c38:focus {
  outline: none;
  box-shadow: none;
}

.c37 {
  border: 1px solid #dcdce4;
  border-radius: 4px;
  background: #ffffff;
  outline: none;
  box-shadow: 0;
  -webkit-transition-property: border-color,box-shadow,fill;
  transition-property: border-color,box-shadow,fill;
  -webkit-transition-duration: 0.2s;
  transition-duration: 0.2s;
}

.c37:focus-within {
  border: 1px solid #4945ff;
  box-shadow: #4945ff 0px 0px 0px 2px;
}

.c20 {
  display: grid;
  grid-template-columns: repeat(12,1fr);
  gap: 16px;
}

.c21 {
  grid-column: span 6;
  max-width: 100%;
}

.c17 svg > g,
.c17 svg path {
  fill: #8e8ea9;
}

.c17:hover svg > g,
.c17:hover svg path {
  fill: #666687;
}

.c17:active svg > g,
.c17:active svg path {
  fill: #a5a5ba;
}

.c17[aria-disabled='true'] svg path {
  fill: #666687;
}

.c9 {
  background: #32324d1F;
  inset: 0;
}

.c12 {
  border-radius: 4px 4px 0 0;
  border-bottom: 1px solid #eaeaef;
}

.c43 {
  border-radius: 0 0 4px 4px;
  border-top: 1px solid #eaeaef;
}

.c19 {
  overflow: auto;
  max-height: 60vh;
}

.c41 {
  background: transparent;
  border: none;
  position: relative;
  z-index: 1;
}

.c41 svg {
  height: 0.6875rem;
  width: 0.6875rem;
}

.c41 svg path {
  fill: #666687;
}

.c42 {
  display: -webkit-box;
  display: -webkit-flex;
  display: -ms-flexbox;
  display: flex;
  background: none;
  border: none;
}

.c42 svg {
  width: 0.5625rem;
}

.c23 {
  position: relative;
}

.c28 {
  position: relative;
  text-align: center;
  background: repeating-conic-gradient( #f6f6f9 0% 25%, transparent 0% 50% ) 50% / 20px 20px;
}

.c28 svg {
  font-size: 3rem;
  height: 16.5rem;
}

.c28 img,
.c28 video {
  margin: 0;
  padding: 0;
  max-height: 16.5rem;
  max-width: 100%;
}

.c26 {
  height: 3.25rem;
}

@media (max-width:68.75rem) {
  .c21 {
    grid-column: span;
  }
}

@media (max-width:34.375rem) {
  .c21 {
    grid-column: span 12;
  }
}

<body
  class="lock-body-scroll"
>
  <div>
    <div
      class="c0 c1"
    />
    <div
      class="c2"
    >
      <p
        aria-live="polite"
        aria-relevant="all"
        id="live-region-log"
        role="log"
      />
      <p
        aria-live="polite"
        aria-relevant="all"
        id="live-region-status"
        role="status"
      />
      <p
        aria-live="assertive"
        aria-relevant="all"
        id="live-region-alert"
        role="alert"
      />
    </div>
  </div>
  <div
    class=""
  >
    <div
      class="c3 c4"
      id=":r0:"
      role="tooltip"
    >
      <p
        class="c5 c6"
      >
        Delete
      </p>
    </div>
  </div>
  <div
    class=""
  >
    <div
      class="c3 c4"
      id=":r2:"
      role="tooltip"
    >
      <p
        class="c5 c6"
      >
        Download
      </p>
    </div>
  </div>
  <div
    class=""
  >
    <div
      class="c3 c4"
      id=":r4:"
      role="tooltip"
    >
      <p
        class="c5 c6"
      >
        Copy link
      </p>
    </div>
  </div>
  <div
    class=""
  >
    <div
      class="c3 c4"
      id=":r6:"
      role="tooltip"
    >
      <p
        class="c5 c6"
      >
        Crop
      </p>
    </div>
  </div>
  <div
    class=""
  >
    <div
      class="c7 c8 c9"
    >
      <div>
        <div>
          <div
            aria-labelledby="title"
            aria-modal="true"
            class="c10"
            role="dialog"
          >
            <div
              class="c11 c12"
            >
              <div
                class="c13"
              >
                <h2
                  class="c5 c14"
                  id="title"
                >
                  Details
                </h2>
                <button
                  aria-disabled="false"
                  class="c15 c8 c16 c17"
                  type="button"
                >
                  <span
                    class="c2"
                  >
                    Close the modal
                  </span>
                  <svg
                    aria-hidden="true"
                    fill="none"
                    focusable="false"
                    height="1rem"
                    viewBox="0 0 24 24"
                    width="1rem"
                    xmlns="http://www.w3.org/2000/svg"
                  >
                    <path
                      d="M24 2.417 21.583 0 12 9.583 2.417 0 0 2.417 9.583 12 0 21.583 2.417 24 12 14.417 21.583 24 24 21.583 14.417 12 24 2.417Z"
                      fill="#212134"
                    />
                  </svg>
                </button>
              </div>
            </div>
            <div
              class="c18 c19"
            >
              <div
                class="c20"
              >
                <div
                  class="c21"
                >
                  <div
                    class="c22 c23"
                  >
                    <div
                      class="c24 c25 c26"
                    >
                      <div
                        class="c27"
                      >
<<<<<<< HEAD
                        <div
                          class="c27"
                        >
                          <span>
                            <button
                              aria-disabled="false"
                              aria-labelledby=":r0:"
                              class="c15 c8 c16 c17"
                              tabindex="0"
                              type="button"
                            >
                              <span
                                class="c2"
                              >
                                Delete
                              </span>
                              <svg
                                aria-hidden="true"
                                fill="none"
                                focusable="false"
                                height="1rem"
                                viewBox="0 0 24 24"
                                width="1rem"
                                xmlns="http://www.w3.org/2000/svg"
                              >
                                <path
                                  d="M3.236 6.149a.2.2 0 0 0-.197.233L6 24h12l2.96-17.618a.2.2 0 0 0-.196-.233H3.236ZM21.8 1.983c.11 0 .2.09.2.2v1.584a.2.2 0 0 1-.2.2H2.2a.2.2 0 0 1-.2-.2V2.183c0-.11.09-.2.2-.2h5.511c.9 0 1.631-1.09 1.631-1.983h5.316c0 .894.73 1.983 1.631 1.983H21.8Z"
                                  fill="#32324D"
                                />
                              </svg>
                            </button>
                          </span>
                          <span>
                            <button
                              aria-disabled="false"
                              aria-labelledby=":r2:"
                              class="c15 c8 c16 c17"
                              tabindex="0"
                              type="button"
                            >
                              <span
                                class="c2"
                              >
                                Download
                              </span>
                              <svg
                                aria-hidden="true"
                                fill="none"
                                focusable="false"
                                height="1rem"
                                viewBox="0 0 24 25"
                                width="1rem"
                                xmlns="http://www.w3.org/2000/svg"
                              >
                                <path
                                  clip-rule="evenodd"
                                  d="M13.571 5.85H10.43v8.47H2.487a.2.2 0 0 0-.14.343l9.512 9.401a.2.2 0 0 0 .282 0l9.513-9.401a.2.2 0 0 0-.14-.342H13.57V5.85ZM2.2 3.027a.2.2 0 0 1-.2-.2V.402c0-.11.09-.2.2-.2h19.6c.11 0 .2.09.2.2v2.423a.2.2 0 0 1-.2.2H2.2Z"
                                  fill="#212134"
                                  fill-rule="evenodd"
                                />
                              </svg>
                            </button>
                          </span>
                          <span>
                            <button
                              aria-disabled="false"
                              aria-labelledby=":r4:"
                              class="c15 c8 c16 c17"
                              tabindex="0"
                              type="button"
                            >
                              <span
                                class="c2"
                              >
                                Copy link
                              </span>
                              <svg
                                aria-hidden="true"
                                fill="none"
                                focusable="false"
                                height="1rem"
                                viewBox="0 0 24 24"
                                width="1rem"
                                xmlns="http://www.w3.org/2000/svg"
                              >
                                <path
                                  d="M21.415 1.344a6.137 6.137 0 0 0-8.525.838L11.095 4.33a1.53 1.53 0 1 0 2.35 1.963l1.794-2.148a3.054 3.054 0 0 1 4.365-.324 3.117 3.117 0 0 1 .255 4.301l-3.73 4.467-.035.038a3.048 3.048 0 0 1-4.53.078 1.531 1.531 0 0 0-2.241 2.086 6.114 6.114 0 0 0 9.159-.245l3.721-4.454a6.289 6.289 0 0 0 1.418-4.62 6.01 6.01 0 0 0-2.206-4.128Z"
                                  fill="#212134"
                                />
                                <path
                                  d="m10.399 17.884-1.604 1.92a3.118 3.118 0 0 1-4.278.513 3.052 3.052 0 0 1-.457-4.353l3.795-4.542.028-.031a3.042 3.042 0 0 1 4.584-.022 1.529 1.529 0 0 0 1.794.37c.197-.094.37-.228.51-.395l.018-.022a1.51 1.51 0 0 0-.025-1.977 6.11 6.11 0 0 0-9.27.126l-3.784 4.53a6.137 6.137 0 0 0 .692 8.539 6.01 6.01 0 0 0 4.454 1.437 6.289 6.289 0 0 0 4.294-2.217l1.598-1.913a1.53 1.53 0 0 0-2.35-1.963Z"
                                  fill="#212134"
                                />
                              </svg>
                            </button>
                          </span>
                          <span>
                            <button
                              aria-disabled="false"
                              aria-labelledby=":r6:"
                              class="c15 c8 c16 c17"
                              tabindex="0"
                              type="button"
=======
                        <span>
                          <button
                            aria-disabled="false"
                            aria-labelledby="0"
                            class="c15 c8 c16 c17"
                            tabindex="0"
                            type="button"
                          >
                            <span
                              class="c2"
                            >
                              Delete
                            </span>
                            <svg
                              aria-hidden="true"
                              fill="none"
                              focusable="false"
                              height="1rem"
                              viewBox="0 0 24 24"
                              width="1rem"
                              xmlns="http://www.w3.org/2000/svg"
                            >
                              <path
                                d="M3.236 6.149a.2.2 0 0 0-.197.233L6 24h12l2.96-17.618a.2.2 0 0 0-.196-.233H3.236ZM21.8 1.983c.11 0 .2.09.2.2v1.584a.2.2 0 0 1-.2.2H2.2a.2.2 0 0 1-.2-.2V2.183c0-.11.09-.2.2-.2h5.511c.9 0 1.631-1.09 1.631-1.983h5.316c0 .894.73 1.983 1.631 1.983H21.8Z"
                                fill="#32324D"
                              />
                            </svg>
                          </button>
                        </span>
                        <span>
                          <button
                            aria-disabled="false"
                            aria-labelledby="1"
                            class="c15 c8 c16 c17"
                            tabindex="0"
                            type="button"
                          >
                            <span
                              class="c2"
                            >
                              Download
                            </span>
                            <svg
                              aria-hidden="true"
                              fill="none"
                              focusable="false"
                              height="1rem"
                              viewBox="0 0 24 25"
                              width="1rem"
                              xmlns="http://www.w3.org/2000/svg"
>>>>>>> c443fb2c
                            >
                              <path
                                clip-rule="evenodd"
                                d="M13.571 5.85H10.43v8.47H2.487a.2.2 0 0 0-.14.343l9.512 9.401a.2.2 0 0 0 .282 0l9.513-9.401a.2.2 0 0 0-.14-.342H13.57V5.85ZM2.2 3.027a.2.2 0 0 1-.2-.2V.402c0-.11.09-.2.2-.2h19.6c.11 0 .2.09.2.2v2.423a.2.2 0 0 1-.2.2H2.2Z"
                                fill="#212134"
                                fill-rule="evenodd"
                              />
                            </svg>
                          </button>
                        </span>
                        <span>
                          <button
                            aria-disabled="false"
                            aria-labelledby="2"
                            class="c15 c8 c16 c17"
                            tabindex="0"
                            type="button"
                          >
                            <span
                              class="c2"
                            >
                              Copy link
                            </span>
                            <svg
                              aria-hidden="true"
                              fill="none"
                              focusable="false"
                              height="1rem"
                              viewBox="0 0 24 24"
                              width="1rem"
                              xmlns="http://www.w3.org/2000/svg"
                            >
                              <path
                                d="M21.415 1.344a6.137 6.137 0 0 0-8.525.838L11.095 4.33a1.53 1.53 0 1 0 2.35 1.963l1.794-2.148a3.054 3.054 0 0 1 4.365-.324 3.117 3.117 0 0 1 .255 4.301l-3.73 4.467-.035.038a3.048 3.048 0 0 1-4.53.078 1.531 1.531 0 0 0-2.241 2.086 6.114 6.114 0 0 0 9.159-.245l3.721-4.454a6.289 6.289 0 0 0 1.418-4.62 6.01 6.01 0 0 0-2.206-4.128Z"
                                fill="#212134"
                              />
                              <path
                                d="m10.399 17.884-1.604 1.92a3.118 3.118 0 0 1-4.278.513 3.052 3.052 0 0 1-.457-4.353l3.795-4.542.028-.031a3.042 3.042 0 0 1 4.584-.022 1.529 1.529 0 0 0 1.794.37c.197-.094.37-.228.51-.395l.018-.022a1.51 1.51 0 0 0-.025-1.977 6.11 6.11 0 0 0-9.27.126l-3.784 4.53a6.137 6.137 0 0 0 .692 8.539 6.01 6.01 0 0 0 4.454 1.437 6.289 6.289 0 0 0 4.294-2.217l1.598-1.913a1.53 1.53 0 0 0-2.35-1.963Z"
                                fill="#212134"
                              />
                            </svg>
                          </button>
                        </span>
                        <span>
                          <button
                            aria-disabled="false"
                            aria-labelledby="3"
                            class="c15 c8 c16 c17"
                            tabindex="0"
                            type="button"
                          >
                            <span
                              class="c2"
                            >
                              Crop
                            </span>
                            <svg
                              aria-hidden="true"
                              fill="none"
                              focusable="false"
                              height="1rem"
                              viewBox="0 0 24 24"
                              width="1rem"
                              xmlns="http://www.w3.org/2000/svg"
                            >
                              <path
                                d="M20.571 21.429h-3.428V24h3.428v-2.571ZM20.571 17.143V3.429H7.714v3.428h9.429v10.286H6.857V0H3.43v3.429H0v3.428h3.429v13.714H24v-3.428h-3.429Z"
                                fill="#212134"
                              />
                            </svg>
                          </button>
                        </span>
                      </div>
                    </div>
                    <div
                      class="c28"
                    >
                      <img
                        alt="Screenshot 2.png"
                        src="http://localhost:1337/uploads/thumbnail_Screenshot_2_5d4a574d61.png"
                      />
                    </div>
                    <div
                      class="c29 c25 c26"
                    />
                  </div>
                </div>
                <div
                  class="c21"
                >
                  <form
                    action="#"
                    novalidate=""
                  >
                    <div
                      class="c30"
                    >
                      <div
                        class="c31"
                      >
                        <div
                          class="c20"
                        >
                          <div
                            class="c21"
                          >
                            <div
                              class="c32"
                            >
                              <span
                                class="c5 c33"
                              >
                                Size
                              </span>
                              <span
                                class="c5 c34"
                              >
                                102KB
                              </span>
                            </div>
                          </div>
                          <div
                            class="c21"
                          >
                            <div
                              class="c32"
                            >
                              <span
                                class="c5 c33"
                              >
                                Dimensions
                              </span>
                              <span
                                class="c5 c34"
                              >
                                1476✕780
                              </span>
                            </div>
                          </div>
                          <div
                            class="c21"
                          >
                            <div
                              class="c32"
                            >
                              <span
                                class="c5 c33"
                              >
                                Date
                              </span>
                              <span
                                class="c5 c34"
                              >
                                10/4/2021
                              </span>
                            </div>
                          </div>
                          <div
                            class="c21"
                          >
                            <div
                              class="c32"
                            >
                              <span
                                class="c5 c33"
                              >
                                Extension
                              </span>
                              <span
                                class="c5 c34"
                              >
                                png
                              </span>
                            </div>
                          </div>
                          <div
                            class="c21"
                          >
                            <div
                              class="c32"
                            >
<<<<<<< HEAD
                              <label
                                class="c5 c35 c36"
                                for=":r8:"
=======
                              <span
                                class="c5 c33"
>>>>>>> c443fb2c
                              >
                                Asset ID
                              </span>
                              <span
                                class="c5 c34"
                              >
<<<<<<< HEAD
                                <input
                                  aria-disabled="false"
                                  aria-invalid="false"
                                  aria-required="false"
                                  class="c38"
                                  id=":r8:"
                                  name="name"
                                  value="Screenshot 2.png"
                                />
                              </div>
=======
                                8
                              </span>
>>>>>>> c443fb2c
                            </div>
                          </div>
                        </div>
                      </div>
                      <div>
                        <div
                          class=""
                        >
                          <div
                            class="c32"
                          >
                            <label
                              class="c5 c35 c36"
                              for="5"
                            >
                              File name
                            </label>
                            <div
                              class="c13 c37"
                            >
<<<<<<< HEAD
                              <label
                                class="c5 c35 c36"
                                for=":ra:"
                              >
                                Alternative text
                              </label>
                              <div
                                class="c13 c37"
                              >
                                <input
                                  aria-describedby=":ra:-hint"
                                  aria-disabled="false"
                                  aria-invalid="false"
                                  aria-required="false"
                                  class="c38"
                                  id=":ra:"
                                  name="alternativeText"
                                  value=""
                                />
                              </div>
                              <p
                                class="c5 c39"
                                id=":ra:-hint"
                              >
                                This text will be displayed if the asset can’t be shown.
                              </p>
=======
                              <input
                                aria-disabled="false"
                                aria-invalid="false"
                                aria-required="false"
                                class="c38"
                                id="5"
                                name="name"
                                value="Screenshot 2.png"
                              />
>>>>>>> c443fb2c
                            </div>
                          </div>
                        </div>
                      </div>
                      <div>
                        <div
                          class=""
                        >
                          <div
                            class="c32"
                          >
                            <label
                              class="c5 c35 c36"
                              for="7"
                            >
                              Alternative text
                            </label>
                            <div
                              class="c13 c37"
                            >
<<<<<<< HEAD
                              <label
                                class="c5 c35 c36"
                                for=":rc:"
                              >
                                Caption
                              </label>
                              <div
                                class="c13 c37"
                              >
                                <input
                                  aria-disabled="false"
                                  aria-invalid="false"
                                  aria-required="false"
                                  class="c38"
                                  id=":rc:"
                                  name="caption"
                                  value=""
                                />
                              </div>
=======
                              <input
                                aria-describedby="7-hint"
                                aria-disabled="false"
                                aria-invalid="false"
                                aria-required="false"
                                class="c38"
                                id="7"
                                name="alternativeText"
                                value=""
                              />
>>>>>>> c443fb2c
                            </div>
                            <p
                              class="c5 c39"
                              id="7-hint"
                            >
                              This text will be displayed if the asset can’t be shown.
                            </p>
                          </div>
                        </div>
                      </div>
                      <div>
                        <div
                          class=""
                        >
                          <div
                            class="c32"
                          >
                            <label
                              class="c5 c35 c36"
                              for="9"
                            >
                              Caption
                            </label>
                            <div
                              class="c13 c37"
                            >
                              <input
                                aria-disabled="false"
                                aria-invalid="false"
                                aria-required="false"
                                class="c38"
                                id="9"
                                name="caption"
                                value=""
                              />
                            </div>
                          </div>
                        </div>
                      </div>
                      <div
                        class="c32"
                      >
                        <label
                          class="c5 c35 c36"
                          for="asset-folder"
                        >
                          Location
                        </label>
                        <div
                          class=" css-1iyvlxg-container"
                        >
                          <span
                            class="css-1f43avz-a11yText-A11yText"
                            id="react-select-2-live-region"
                          />
                          <span
                            aria-atomic="false"
                            aria-live="polite"
                            aria-relevant="additions text"
                            class="css-1f43avz-a11yText-A11yText"
                          />
                          <div
                            class=" css-1ckpxei-control"
                          >
                            <div
                              class=" css-onz4xi-ValueContainer"
                            >
                              <div
                                class=" css-1ryi7up-singleValue"
                              >
                                Media Library
                              </div>
                              <input
                                aria-autocomplete="list"
                                aria-expanded="false"
                                aria-haspopup="true"
                                aria-invalid="false"
                                aria-readonly="true"
                                class="css-mohuvp-dummyInput-DummyInput"
                                id="asset-folder"
                                inputmode="none"
                                role="combobox"
                                tabindex="0"
                                value=""
                              />
                            </div>
                            <div
                              class=" css-1hb7zxy-IndicatorsContainer"
                            >
                              <div
                                aria-hidden="true"
                                class="c40 c41 c42"
                              >
                                <svg
                                  fill="none"
                                  height="1rem"
                                  viewBox="0 0 14 8"
                                  width="1rem"
                                  xmlns="http://www.w3.org/2000/svg"
                                >
                                  <path
                                    clip-rule="evenodd"
                                    d="M14 .889a.86.86 0 0 1-.26.625L7.615 7.736A.834.834 0 0 1 7 8a.834.834 0 0 1-.615-.264L.26 1.514A.861.861 0 0 1 0 .889c0-.24.087-.45.26-.625A.834.834 0 0 1 .875 0h12.25c.237 0 .442.088.615.264a.86.86 0 0 1 .26.625Z"
                                    fill="#32324D"
                                    fill-rule="evenodd"
                                  />
                                </svg>
                              </div>
                            </div>
                          </div>
                          <input
                            name="parent"
                            type="hidden"
                            value=""
                          />
                        </div>
                      </div>
                    </div>
                    <div
                      class="c2"
                    >
                      <button
                        tabindex="-1"
                        type="submit"
                      >
                        Submit
                      </button>
                    </div>
                  </form>
                </div>
              </div>
            </div>
            <div
              class="c11 c43"
            >
              <div
                class="c13"
              >
                <div
                  class="c44"
                >
                  <button
                    aria-disabled="false"
                    class="c45 c44 c16 c46"
                    type="button"
                  >
                    <span
                      class="c5 c47"
                    >
                      Cancel
                    </span>
                  </button>
                </div>
                <div
                  class="c44"
                >
                  <button
                    aria-disabled="false"
                    class="c45 c44 c16 c48"
                    type="button"
                  >
                    <span
                      class="c5 c47"
                    >
                      Replace media
                    </span>
                  </button>
                  <div
                    class="c2"
                  >
                    <input
                      accept="image/png"
                      aria-hidden="true"
                      name="file"
                      tabindex="-1"
                      type="file"
                    />
                  </div>
                  <button
                    aria-disabled="false"
                    class="c45 c44 c16 c49"
                    type="button"
                  >
                    <span
                      class="c5 c47"
                    >
                      Finish
                    </span>
                  </button>
                </div>
              </div>
            </div>
          </div>
        </div>
      </div>
    </div>
  </div>
</body>
`;<|MERGE_RESOLUTION|>--- conflicted
+++ resolved
@@ -843,115 +843,10 @@
                       <div
                         class="c27"
                       >
-<<<<<<< HEAD
-                        <div
-                          class="c27"
-                        >
-                          <span>
-                            <button
-                              aria-disabled="false"
-                              aria-labelledby=":r0:"
-                              class="c15 c8 c16 c17"
-                              tabindex="0"
-                              type="button"
-                            >
-                              <span
-                                class="c2"
-                              >
-                                Delete
-                              </span>
-                              <svg
-                                aria-hidden="true"
-                                fill="none"
-                                focusable="false"
-                                height="1rem"
-                                viewBox="0 0 24 24"
-                                width="1rem"
-                                xmlns="http://www.w3.org/2000/svg"
-                              >
-                                <path
-                                  d="M3.236 6.149a.2.2 0 0 0-.197.233L6 24h12l2.96-17.618a.2.2 0 0 0-.196-.233H3.236ZM21.8 1.983c.11 0 .2.09.2.2v1.584a.2.2 0 0 1-.2.2H2.2a.2.2 0 0 1-.2-.2V2.183c0-.11.09-.2.2-.2h5.511c.9 0 1.631-1.09 1.631-1.983h5.316c0 .894.73 1.983 1.631 1.983H21.8Z"
-                                  fill="#32324D"
-                                />
-                              </svg>
-                            </button>
-                          </span>
-                          <span>
-                            <button
-                              aria-disabled="false"
-                              aria-labelledby=":r2:"
-                              class="c15 c8 c16 c17"
-                              tabindex="0"
-                              type="button"
-                            >
-                              <span
-                                class="c2"
-                              >
-                                Download
-                              </span>
-                              <svg
-                                aria-hidden="true"
-                                fill="none"
-                                focusable="false"
-                                height="1rem"
-                                viewBox="0 0 24 25"
-                                width="1rem"
-                                xmlns="http://www.w3.org/2000/svg"
-                              >
-                                <path
-                                  clip-rule="evenodd"
-                                  d="M13.571 5.85H10.43v8.47H2.487a.2.2 0 0 0-.14.343l9.512 9.401a.2.2 0 0 0 .282 0l9.513-9.401a.2.2 0 0 0-.14-.342H13.57V5.85ZM2.2 3.027a.2.2 0 0 1-.2-.2V.402c0-.11.09-.2.2-.2h19.6c.11 0 .2.09.2.2v2.423a.2.2 0 0 1-.2.2H2.2Z"
-                                  fill="#212134"
-                                  fill-rule="evenodd"
-                                />
-                              </svg>
-                            </button>
-                          </span>
-                          <span>
-                            <button
-                              aria-disabled="false"
-                              aria-labelledby=":r4:"
-                              class="c15 c8 c16 c17"
-                              tabindex="0"
-                              type="button"
-                            >
-                              <span
-                                class="c2"
-                              >
-                                Copy link
-                              </span>
-                              <svg
-                                aria-hidden="true"
-                                fill="none"
-                                focusable="false"
-                                height="1rem"
-                                viewBox="0 0 24 24"
-                                width="1rem"
-                                xmlns="http://www.w3.org/2000/svg"
-                              >
-                                <path
-                                  d="M21.415 1.344a6.137 6.137 0 0 0-8.525.838L11.095 4.33a1.53 1.53 0 1 0 2.35 1.963l1.794-2.148a3.054 3.054 0 0 1 4.365-.324 3.117 3.117 0 0 1 .255 4.301l-3.73 4.467-.035.038a3.048 3.048 0 0 1-4.53.078 1.531 1.531 0 0 0-2.241 2.086 6.114 6.114 0 0 0 9.159-.245l3.721-4.454a6.289 6.289 0 0 0 1.418-4.62 6.01 6.01 0 0 0-2.206-4.128Z"
-                                  fill="#212134"
-                                />
-                                <path
-                                  d="m10.399 17.884-1.604 1.92a3.118 3.118 0 0 1-4.278.513 3.052 3.052 0 0 1-.457-4.353l3.795-4.542.028-.031a3.042 3.042 0 0 1 4.584-.022 1.529 1.529 0 0 0 1.794.37c.197-.094.37-.228.51-.395l.018-.022a1.51 1.51 0 0 0-.025-1.977 6.11 6.11 0 0 0-9.27.126l-3.784 4.53a6.137 6.137 0 0 0 .692 8.539 6.01 6.01 0 0 0 4.454 1.437 6.289 6.289 0 0 0 4.294-2.217l1.598-1.913a1.53 1.53 0 0 0-2.35-1.963Z"
-                                  fill="#212134"
-                                />
-                              </svg>
-                            </button>
-                          </span>
-                          <span>
-                            <button
-                              aria-disabled="false"
-                              aria-labelledby=":r6:"
-                              class="c15 c8 c16 c17"
-                              tabindex="0"
-                              type="button"
-=======
                         <span>
                           <button
                             aria-disabled="false"
-                            aria-labelledby="0"
+                            aria-labelledby=":r0:"
                             class="c15 c8 c16 c17"
                             tabindex="0"
                             type="button"
@@ -980,7 +875,7 @@
                         <span>
                           <button
                             aria-disabled="false"
-                            aria-labelledby="1"
+                            aria-labelledby=":r2:"
                             class="c15 c8 c16 c17"
                             tabindex="0"
                             type="button"
@@ -998,7 +893,6 @@
                               viewBox="0 0 24 25"
                               width="1rem"
                               xmlns="http://www.w3.org/2000/svg"
->>>>>>> c443fb2c
                             >
                               <path
                                 clip-rule="evenodd"
@@ -1012,7 +906,7 @@
                         <span>
                           <button
                             aria-disabled="false"
-                            aria-labelledby="2"
+                            aria-labelledby=":r4:"
                             class="c15 c8 c16 c17"
                             tabindex="0"
                             type="button"
@@ -1045,7 +939,7 @@
                         <span>
                           <button
                             aria-disabled="false"
-                            aria-labelledby="3"
+                            aria-labelledby=":r6:"
                             class="c15 c8 c16 c17"
                             tabindex="0"
                             type="button"
@@ -1180,35 +1074,16 @@
                             <div
                               class="c32"
                             >
-<<<<<<< HEAD
-                              <label
-                                class="c5 c35 c36"
-                                for=":r8:"
-=======
                               <span
                                 class="c5 c33"
->>>>>>> c443fb2c
                               >
                                 Asset ID
                               </span>
                               <span
                                 class="c5 c34"
                               >
-<<<<<<< HEAD
-                                <input
-                                  aria-disabled="false"
-                                  aria-invalid="false"
-                                  aria-required="false"
-                                  class="c38"
-                                  id=":r8:"
-                                  name="name"
-                                  value="Screenshot 2.png"
-                                />
-                              </div>
-=======
                                 8
                               </span>
->>>>>>> c443fb2c
                             </div>
                           </div>
                         </div>
@@ -1222,51 +1097,22 @@
                           >
                             <label
                               class="c5 c35 c36"
-                              for="5"
+                              for=":r8:"
                             >
                               File name
                             </label>
                             <div
                               class="c13 c37"
                             >
-<<<<<<< HEAD
-                              <label
-                                class="c5 c35 c36"
-                                for=":ra:"
-                              >
-                                Alternative text
-                              </label>
-                              <div
-                                class="c13 c37"
-                              >
-                                <input
-                                  aria-describedby=":ra:-hint"
-                                  aria-disabled="false"
-                                  aria-invalid="false"
-                                  aria-required="false"
-                                  class="c38"
-                                  id=":ra:"
-                                  name="alternativeText"
-                                  value=""
-                                />
-                              </div>
-                              <p
-                                class="c5 c39"
-                                id=":ra:-hint"
-                              >
-                                This text will be displayed if the asset can’t be shown.
-                              </p>
-=======
                               <input
                                 aria-disabled="false"
                                 aria-invalid="false"
                                 aria-required="false"
                                 class="c38"
-                                id="5"
+                                id=":r8:"
                                 name="name"
                                 value="Screenshot 2.png"
                               />
->>>>>>> c443fb2c
                             </div>
                           </div>
                         </div>
@@ -1280,49 +1126,27 @@
                           >
                             <label
                               class="c5 c35 c36"
-                              for="7"
+                              for=":ra:"
                             >
                               Alternative text
                             </label>
                             <div
                               class="c13 c37"
                             >
-<<<<<<< HEAD
-                              <label
-                                class="c5 c35 c36"
-                                for=":rc:"
-                              >
-                                Caption
-                              </label>
-                              <div
-                                class="c13 c37"
-                              >
-                                <input
-                                  aria-disabled="false"
-                                  aria-invalid="false"
-                                  aria-required="false"
-                                  class="c38"
-                                  id=":rc:"
-                                  name="caption"
-                                  value=""
-                                />
-                              </div>
-=======
                               <input
-                                aria-describedby="7-hint"
+                                aria-describedby=":ra:-hint"
                                 aria-disabled="false"
                                 aria-invalid="false"
                                 aria-required="false"
                                 class="c38"
-                                id="7"
+                                id=":ra:"
                                 name="alternativeText"
                                 value=""
                               />
->>>>>>> c443fb2c
                             </div>
                             <p
                               class="c5 c39"
-                              id="7-hint"
+                              id=":ra:-hint"
                             >
                               This text will be displayed if the asset can’t be shown.
                             </p>
@@ -1338,7 +1162,7 @@
                           >
                             <label
                               class="c5 c35 c36"
-                              for="9"
+                              for=":rc:"
                             >
                               Caption
                             </label>
@@ -1350,7 +1174,7 @@
                                 aria-invalid="false"
                                 aria-required="false"
                                 class="c38"
-                                id="9"
+                                id=":rc:"
                                 name="caption"
                                 value=""
                               />
