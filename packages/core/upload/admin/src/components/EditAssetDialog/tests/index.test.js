--- conflicted
+++ resolved
@@ -123,1499 +123,7 @@
   it('renders and matches the snapshot', () => {
     const { container } = renderCompo();
 
-<<<<<<< HEAD
     expect(container).toMatchSnapshot();
-=======
-    expect(container).toMatchInlineSnapshot(`
-      .c0 {
-        border: 0;
-        -webkit-clip: rect(0 0 0 0);
-        clip: rect(0 0 0 0);
-        height: 1px;
-        margin: -1px;
-        overflow: hidden;
-        padding: 0;
-        position: absolute;
-        width: 1px;
-      }
-
-      .c15 {
-        background: #eaeaef;
-        border-radius: 4px;
-        border-color: #dcdce4;
-        border: 1px solid #dcdce4;
-      }
-
-      .c27 {
-        background: #f6f6f9;
-        padding-top: 16px;
-        padding-right: 24px;
-        padding-bottom: 16px;
-        padding-left: 24px;
-        border-radius: 4px;
-      }
-
-      .c47 {
-        font-weight: 500;
-        font-size: 0.75rem;
-        line-height: 1.33;
-        color: #32324d;
-      }
-
-      .c44 {
-        display: -webkit-box;
-        display: -webkit-flex;
-        display: -ms-flexbox;
-        display: flex;
-        cursor: pointer;
-        padding: 8px;
-        border-radius: 4px;
-        background: #ffffff;
-        border: 1px solid #dcdce4;
-        position: relative;
-        outline: none;
-      }
-
-      .c44 svg {
-        height: 12px;
-        width: 12px;
-      }
-
-      .c44 svg > g,
-      .c44 svg path {
-        fill: #ffffff;
-      }
-
-      .c44[aria-disabled='true'] {
-        pointer-events: none;
-      }
-
-      .c44:after {
-        -webkit-transition-property: all;
-        transition-property: all;
-        -webkit-transition-duration: 0.2s;
-        transition-duration: 0.2s;
-        border-radius: 8px;
-        content: '';
-        position: absolute;
-        top: -4px;
-        bottom: -4px;
-        left: -4px;
-        right: -4px;
-        border: 2px solid transparent;
-      }
-
-      .c44:focus-visible {
-        outline: none;
-      }
-
-      .c44:focus-visible:after {
-        border-radius: 8px;
-        content: '';
-        position: absolute;
-        top: -5px;
-        bottom: -5px;
-        left: -5px;
-        right: -5px;
-        border: 2px solid #4945ff;
-      }
-
-      .c45 {
-        -webkit-align-items: center;
-        -webkit-box-align: center;
-        -ms-flex-align: center;
-        align-items: center;
-        padding: 8px 16px;
-        background: #4945ff;
-        border: none;
-        border: 1px solid #dcdce4;
-        background: #ffffff;
-      }
-
-      .c45 .sc-hmftZk {
-        display: -webkit-box;
-        display: -webkit-flex;
-        display: -ms-flexbox;
-        display: flex;
-        -webkit-align-items: center;
-        -webkit-box-align: center;
-        -ms-flex-align: center;
-        align-items: center;
-      }
-
-      .c45 .c46 {
-        color: #ffffff;
-      }
-
-      .c45[aria-disabled='true'] {
-        border: 1px solid #dcdce4;
-        background: #eaeaef;
-      }
-
-      .c45[aria-disabled='true'] .c46 {
-        color: #666687;
-      }
-
-      .c45[aria-disabled='true'] svg > g,
-      .c45[aria-disabled='true'] svg path {
-        fill: #666687;
-      }
-
-      .c45[aria-disabled='true']:active {
-        border: 1px solid #dcdce4;
-        background: #eaeaef;
-      }
-
-      .c45[aria-disabled='true']:active .c46 {
-        color: #666687;
-      }
-
-      .c45[aria-disabled='true']:active svg > g,
-      .c45[aria-disabled='true']:active svg path {
-        fill: #666687;
-      }
-
-      .c45:hover {
-        background-color: #f6f6f9;
-      }
-
-      .c45:active {
-        background-color: #eaeaef;
-      }
-
-      .c45 .c46 {
-        color: #32324d;
-      }
-
-      .c45 svg > g,
-      .c45 svg path {
-        fill: #32324d;
-      }
-
-      .c48 {
-        -webkit-align-items: center;
-        -webkit-box-align: center;
-        -ms-flex-align: center;
-        align-items: center;
-        padding: 8px 16px;
-        background: #4945ff;
-        border: none;
-        border: 1px solid #d9d8ff;
-        background: #f0f0ff;
-      }
-
-      .c48 .sc-hmftZk {
-        display: -webkit-box;
-        display: -webkit-flex;
-        display: -ms-flexbox;
-        display: flex;
-        -webkit-align-items: center;
-        -webkit-box-align: center;
-        -ms-flex-align: center;
-        align-items: center;
-      }
-
-      .c48 .c46 {
-        color: #ffffff;
-      }
-
-      .c48[aria-disabled='true'] {
-        border: 1px solid #dcdce4;
-        background: #eaeaef;
-      }
-
-      .c48[aria-disabled='true'] .c46 {
-        color: #666687;
-      }
-
-      .c48[aria-disabled='true'] svg > g,
-      .c48[aria-disabled='true'] svg path {
-        fill: #666687;
-      }
-
-      .c48[aria-disabled='true']:active {
-        border: 1px solid #dcdce4;
-        background: #eaeaef;
-      }
-
-      .c48[aria-disabled='true']:active .c46 {
-        color: #666687;
-      }
-
-      .c48[aria-disabled='true']:active svg > g,
-      .c48[aria-disabled='true']:active svg path {
-        fill: #666687;
-      }
-
-      .c48:hover {
-        background-color: #ffffff;
-      }
-
-      .c48:active {
-        background-color: #ffffff;
-        border: 1px solid #4945ff;
-      }
-
-      .c48:active .c46 {
-        color: #4945ff;
-      }
-
-      .c48:active svg > g,
-      .c48:active svg path {
-        fill: #4945ff;
-      }
-
-      .c48 .c46 {
-        color: #271fe0;
-      }
-
-      .c48 svg > g,
-      .c48 svg path {
-        fill: #271fe0;
-      }
-
-      .c49 {
-        -webkit-align-items: center;
-        -webkit-box-align: center;
-        -ms-flex-align: center;
-        align-items: center;
-        padding: 8px 16px;
-        background: #4945ff;
-        border: none;
-        border: 1px solid #4945ff;
-        background: #4945ff;
-      }
-
-      .c49 .sc-hmftZk {
-        display: -webkit-box;
-        display: -webkit-flex;
-        display: -ms-flexbox;
-        display: flex;
-        -webkit-align-items: center;
-        -webkit-box-align: center;
-        -ms-flex-align: center;
-        align-items: center;
-      }
-
-      .c49 .c46 {
-        color: #ffffff;
-      }
-
-      .c49[aria-disabled='true'] {
-        border: 1px solid #dcdce4;
-        background: #eaeaef;
-      }
-
-      .c49[aria-disabled='true'] .c46 {
-        color: #666687;
-      }
-
-      .c49[aria-disabled='true'] svg > g,
-      .c49[aria-disabled='true'] svg path {
-        fill: #666687;
-      }
-
-      .c49[aria-disabled='true']:active {
-        border: 1px solid #dcdce4;
-        background: #eaeaef;
-      }
-
-      .c49[aria-disabled='true']:active .c46 {
-        color: #666687;
-      }
-
-      .c49[aria-disabled='true']:active svg > g,
-      .c49[aria-disabled='true']:active svg path {
-        fill: #666687;
-      }
-
-      .c49:hover {
-        border: 1px solid #7b79ff;
-        background: #7b79ff;
-      }
-
-      .c49:active {
-        border: 1px solid #4945ff;
-        background: #4945ff;
-      }
-
-      .c17 {
-        padding-right: 12px;
-        padding-left: 12px;
-      }
-
-      .c25 {
-        padding-right: 8px;
-        padding-left: 8px;
-      }
-
-      .c18 {
-        display: -webkit-box;
-        display: -webkit-flex;
-        display: -ms-flexbox;
-        display: flex;
-        -webkit-flex-direction: row;
-        -ms-flex-direction: row;
-        flex-direction: row;
-        -webkit-box-pack: end;
-        -webkit-justify-content: flex-end;
-        -ms-flex-pack: end;
-        justify-content: flex-end;
-        -webkit-align-items: center;
-        -webkit-box-align: center;
-        -ms-flex-align: center;
-        align-items: center;
-      }
-
-      .c50 {
-        background: #212134;
-        padding: 8px;
-        border-radius: 4px;
-      }
-
-      .c52 {
-        font-weight: 400;
-        font-size: 0.75rem;
-        line-height: 1.33;
-        color: #ffffff;
-      }
-
-      .c51 {
-        position: absolute;
-        z-index: 4;
-        display: none;
-      }
-
-      .c22 {
-        display: -webkit-box;
-        display: -webkit-flex;
-        display: -ms-flexbox;
-        display: flex;
-        cursor: pointer;
-        padding: 8px;
-        border-radius: 4px;
-        background: #ffffff;
-        border: 1px solid #dcdce4;
-        position: relative;
-        outline: none;
-      }
-
-      .c22 svg {
-        height: 12px;
-        width: 12px;
-      }
-
-      .c22 svg > g,
-      .c22 svg path {
-        fill: #ffffff;
-      }
-
-      .c22[aria-disabled='true'] {
-        pointer-events: none;
-      }
-
-      .c22:after {
-        -webkit-transition-property: all;
-        transition-property: all;
-        -webkit-transition-duration: 0.2s;
-        transition-duration: 0.2s;
-        border-radius: 8px;
-        content: '';
-        position: absolute;
-        top: -4px;
-        bottom: -4px;
-        left: -4px;
-        right: -4px;
-        border: 2px solid transparent;
-      }
-
-      .c22:focus-visible {
-        outline: none;
-      }
-
-      .c22:focus-visible:after {
-        border-radius: 8px;
-        content: '';
-        position: absolute;
-        top: -5px;
-        bottom: -5px;
-        left: -5px;
-        right: -5px;
-        border: 2px solid #4945ff;
-      }
-
-      .c23 {
-        display: -webkit-box;
-        display: -webkit-flex;
-        display: -ms-flexbox;
-        display: flex;
-        -webkit-align-items: center;
-        -webkit-box-align: center;
-        -ms-flex-align: center;
-        align-items: center;
-        -webkit-box-pack: center;
-        -webkit-justify-content: center;
-        -ms-flex-pack: center;
-        justify-content: center;
-        height: 2rem;
-        width: 2rem;
-      }
-
-      .c23 svg > g,
-      .c23 svg path {
-        fill: #8e8ea9;
-      }
-
-      .c23:hover svg > g,
-      .c23:hover svg path {
-        fill: #666687;
-      }
-
-      .c23:active svg > g,
-      .c23:active svg path {
-        fill: #a5a5ba;
-      }
-
-      .c23[aria-disabled='true'] {
-        background-color: #eaeaef;
-      }
-
-      .c23[aria-disabled='true'] svg path {
-        fill: #666687;
-      }
-
-      .c20 {
-        display: -webkit-box;
-        display: -webkit-flex;
-        display: -ms-flexbox;
-        display: flex;
-        -webkit-flex-direction: row;
-        -ms-flex-direction: row;
-        flex-direction: row;
-        -webkit-align-items: center;
-        -webkit-box-align: center;
-        -ms-flex-align: center;
-        align-items: center;
-      }
-
-      .c26 {
-        display: -webkit-box;
-        display: -webkit-flex;
-        display: -ms-flexbox;
-        display: flex;
-        -webkit-flex-direction: column;
-        -ms-flex-direction: column;
-        flex-direction: column;
-      }
-
-      .c26 > * {
-        margin-top: 0;
-        margin-bottom: 0;
-      }
-
-      .c26 > * + * {
-        margin-top: 12px;
-      }
-
-      .c28 {
-        display: -webkit-box;
-        display: -webkit-flex;
-        display: -ms-flexbox;
-        display: flex;
-        -webkit-flex-direction: column;
-        -ms-flex-direction: column;
-        flex-direction: column;
-      }
-
-      .c28 > * {
-        margin-top: 0;
-        margin-bottom: 0;
-      }
-
-      .c28 > * + * {
-        margin-top: 4px;
-      }
-
-      .c21 > * {
-        margin-left: 0;
-        margin-right: 0;
-      }
-
-      .c21 > * + * {
-        margin-left: 4px;
-      }
-
-      .c32 {
-        font-size: 0.75rem;
-        line-height: 1.33;
-        color: #4a4a6a;
-        text-transform: uppercase;
-      }
-
-      .c7 {
-        font-weight: 400;
-        font-size: 0.875rem;
-        line-height: 1.43;
-        color: #32324d;
-      }
-
-      .c29 {
-        font-weight: 400;
-        font-size: 0.875rem;
-        line-height: 1.43;
-        color: #666687;
-      }
-
-      .c31 {
-        font-weight: 400;
-        font-size: 0.75rem;
-        line-height: 1.33;
-        color: #4a4a6a;
-      }
-
-      .c8 {
-        font-weight: 600;
-        line-height: 1.14;
-      }
-
-      .c30 {
-        font-weight: 600;
-        font-size: 0.6875rem;
-        line-height: 1.45;
-        text-transform: uppercase;
-      }
-
-      .c35 {
-        font-weight: 500;
-        font-size: 0.75rem;
-        line-height: 1.33;
-        color: #32324d;
-      }
-
-      .c39 {
-        font-weight: 400;
-        font-size: 0.75rem;
-        line-height: 1.33;
-        color: #666687;
-      }
-
-      .c34 {
-        display: -webkit-box;
-        display: -webkit-flex;
-        display: -ms-flexbox;
-        display: flex;
-        -webkit-flex-direction: row;
-        -ms-flex-direction: row;
-        flex-direction: row;
-        -webkit-align-items: center;
-        -webkit-box-align: center;
-        -ms-flex-align: center;
-        align-items: center;
-      }
-
-      .c36 {
-        display: -webkit-box;
-        display: -webkit-flex;
-        display: -ms-flexbox;
-        display: flex;
-        -webkit-flex-direction: row;
-        -ms-flex-direction: row;
-        flex-direction: row;
-        -webkit-box-pack: justify;
-        -webkit-justify-content: space-between;
-        -ms-flex-pack: justify;
-        justify-content: space-between;
-        -webkit-align-items: center;
-        -webkit-box-align: center;
-        -ms-flex-align: center;
-        align-items: center;
-      }
-
-      .c38 {
-        border: none;
-        border-radius: 4px;
-        padding-left: 16px;
-        padding-right: 16px;
-        color: #32324d;
-        font-weight: 400;
-        font-size: 0.875rem;
-        display: block;
-        width: 100%;
-      }
-
-      .c38::-webkit-input-placeholder {
-        color: #8e8ea9;
-        opacity: 1;
-      }
-
-      .c38::-moz-placeholder {
-        color: #8e8ea9;
-        opacity: 1;
-      }
-
-      .c38:-ms-input-placeholder {
-        color: #8e8ea9;
-        opacity: 1;
-      }
-
-      .c38::placeholder {
-        color: #8e8ea9;
-        opacity: 1;
-      }
-
-      .c38[aria-disabled='true'] {
-        background: inherit;
-        color: inherit;
-      }
-
-      .c38:focus {
-        outline: none;
-        box-shadow: none;
-      }
-
-      .c37 {
-        border: 1px solid #dcdce4;
-        border-radius: 4px;
-        background: #ffffff;
-        height: 2rem;
-        outline: none;
-        box-shadow: 0;
-        -webkit-transition-property: border-color,box-shadow,fill;
-        transition-property: border-color,box-shadow,fill;
-        -webkit-transition-duration: 0.2s;
-        transition-duration: 0.2s;
-      }
-
-      .c37:focus-within {
-        border: 1px solid #4945ff;
-        box-shadow: #4945ff 0px 0px 0px 2px;
-      }
-
-      .c33 {
-        display: -webkit-box;
-        display: -webkit-flex;
-        display: -ms-flexbox;
-        display: flex;
-        -webkit-flex-direction: column;
-        -ms-flex-direction: column;
-        flex-direction: column;
-      }
-
-      .c33 > * {
-        margin-top: 0;
-        margin-bottom: 0;
-      }
-
-      .c33 > * + * {
-        margin-top: 4px;
-      }
-
-      .c40 {
-        border: 0;
-        -webkit-clip: rect(0 0 0 0);
-        clip: rect(0 0 0 0);
-        height: 1px;
-        margin: -1px;
-        overflow: hidden;
-        padding: 0;
-        position: absolute;
-        width: 1px;
-      }
-
-      .c2 {
-        background: #ffffff;
-        border-radius: 4px;
-        box-shadow: 0px 2px 15px rgba(33,33,52,0.1);
-      }
-
-      .c4 {
-        background: #f6f6f9;
-        padding-top: 16px;
-        padding-right: 20px;
-        padding-bottom: 16px;
-        padding-left: 20px;
-      }
-
-      .c11 {
-        padding-top: 24px;
-        padding-right: 40px;
-        padding-bottom: 24px;
-        padding-left: 40px;
-      }
-
-      .c1 {
-        position: fixed;
-        z-index: 4;
-        inset: 0;
-        background: rgb(220,220,228,0.8);
-        padding: 0 40px;
-        display: -webkit-box;
-        display: -webkit-flex;
-        display: -ms-flexbox;
-        display: flex;
-        -webkit-align-items: center;
-        -webkit-box-align: center;
-        -ms-flex-align: center;
-        align-items: center;
-        -webkit-box-pack: center;
-        -webkit-justify-content: center;
-        -ms-flex-pack: center;
-        justify-content: center;
-      }
-
-      .c3 {
-        width: 51.875rem;
-      }
-
-      .c6 {
-        display: -webkit-box;
-        display: -webkit-flex;
-        display: -ms-flexbox;
-        display: flex;
-        -webkit-flex-direction: row;
-        -ms-flex-direction: row;
-        flex-direction: row;
-        -webkit-box-pack: justify;
-        -webkit-justify-content: space-between;
-        -ms-flex-pack: justify;
-        justify-content: space-between;
-        -webkit-align-items: center;
-        -webkit-box-align: center;
-        -ms-flex-align: center;
-        align-items: center;
-      }
-
-      .c42 {
-        display: -webkit-box;
-        display: -webkit-flex;
-        display: -ms-flexbox;
-        display: flex;
-        -webkit-flex-direction: row;
-        -ms-flex-direction: row;
-        flex-direction: row;
-        -webkit-align-items: center;
-        -webkit-box-align: center;
-        -ms-flex-align: center;
-        align-items: center;
-      }
-
-      .c9 {
-        display: -webkit-box;
-        display: -webkit-flex;
-        display: -ms-flexbox;
-        display: flex;
-        cursor: pointer;
-        padding: 8px;
-        border-radius: 4px;
-        background: #ffffff;
-        border: 1px solid #dcdce4;
-        position: relative;
-        outline: none;
-      }
-
-      .c9 svg {
-        height: 12px;
-        width: 12px;
-      }
-
-      .c9 svg > g,
-      .c9 svg path {
-        fill: #ffffff;
-      }
-
-      .c9[aria-disabled='true'] {
-        pointer-events: none;
-      }
-
-      .c9:after {
-        -webkit-transition-property: all;
-        transition-property: all;
-        -webkit-transition-duration: 0.2s;
-        transition-duration: 0.2s;
-        border-radius: 8px;
-        content: '';
-        position: absolute;
-        top: -4px;
-        bottom: -4px;
-        left: -4px;
-        right: -4px;
-        border: 2px solid transparent;
-      }
-
-      .c9:focus-visible {
-        outline: none;
-      }
-
-      .c9:focus-visible:after {
-        border-radius: 8px;
-        content: '';
-        position: absolute;
-        top: -5px;
-        bottom: -5px;
-        left: -5px;
-        right: -5px;
-        border: 2px solid #4945ff;
-      }
-
-      .c10 {
-        display: -webkit-box;
-        display: -webkit-flex;
-        display: -ms-flexbox;
-        display: flex;
-        -webkit-align-items: center;
-        -webkit-box-align: center;
-        -ms-flex-align: center;
-        align-items: center;
-        -webkit-box-pack: center;
-        -webkit-justify-content: center;
-        -ms-flex-pack: center;
-        justify-content: center;
-        height: 2rem;
-        width: 2rem;
-      }
-
-      .c10 svg > g,
-      .c10 svg path {
-        fill: #8e8ea9;
-      }
-
-      .c10:hover svg > g,
-      .c10:hover svg path {
-        fill: #666687;
-      }
-
-      .c10:active svg > g,
-      .c10:active svg path {
-        fill: #a5a5ba;
-      }
-
-      .c10[aria-disabled='true'] {
-        background-color: #eaeaef;
-      }
-
-      .c10[aria-disabled='true'] svg path {
-        fill: #666687;
-      }
-
-      .c5 {
-        border-radius: 4px 4px 0 0;
-        border-bottom: 1px solid #eaeaef;
-      }
-
-      .c41 {
-        border-radius: 0 0 4px 4px;
-        border-top: 1px solid #eaeaef;
-      }
-
-      .c43 > * + * {
-        margin-left: 8px;
-      }
-
-      .c12 {
-        overflow: auto;
-        max-height: 60vh;
-      }
-
-      .c13 {
-        display: grid;
-        grid-template-columns: repeat(12,1fr);
-        gap: 16px;
-      }
-
-      .c14 {
-        grid-column: span 6;
-      }
-
-      .c16 {
-        position: relative;
-      }
-
-      .c24 {
-        position: relative;
-        text-align: center;
-        background: repeating-conic-gradient( #f6f6f9 0% 25%, transparent 0% 50% ) 50% / 20px 20px;
-      }
-
-      .c24 svg {
-        font-size: 3rem;
-        height: 16.5rem;
-      }
-
-      .c24 img,
-      .c24 video {
-        margin: 0;
-        padding: 0;
-        max-height: 16.5rem;
-        max-width: 100%;
-      }
-
-      .c19 {
-        height: 3.25rem;
-      }
-
-      @media (max-width:68.75rem) {
-        .c14 {
-          grid-column: span;
-        }
-      }
-
-      @media (max-width:34.375rem) {
-        .c14 {
-          grid-column: span 12;
-        }
-      }
-
-      <body
-        class="lock-body-scroll"
-      >
-        <div
-          class="c0"
-        >
-          <p
-            aria-live="polite"
-            aria-relevant="all"
-            id="live-region-log"
-            role="log"
-          />
-          <p
-            aria-live="polite"
-            aria-relevant="all"
-            id="live-region-status"
-            role="status"
-          />
-          <p
-            aria-live="assertive"
-            aria-relevant="all"
-            id="live-region-alert"
-            role="alert"
-          />
-        </div>
-        <div
-          data-react-portal="true"
-        >
-          <div
-            class="c1"
-          >
-            <div>
-              <div
-                aria-labelledby="title"
-                aria-modal="true"
-                class="c2 c3"
-                role="dialog"
-              >
-                <div
-                  class="c4 c5"
-                >
-                  <div
-                    class="c6"
-                  >
-                    <h2
-                      class="c7 c8"
-                      id="title"
-                    >
-                      Details
-                    </h2>
-                    <button
-                      aria-disabled="false"
-                      aria-label="Close the modal"
-                      class="c9 c10"
-                      type="button"
-                    >
-                      <svg
-                        fill="none"
-                        height="1em"
-                        viewBox="0 0 24 24"
-                        width="1em"
-                        xmlns="http://www.w3.org/2000/svg"
-                      >
-                        <path
-                          d="M24 2.417L21.583 0 12 9.583 2.417 0 0 2.417 9.583 12 0 21.583 2.417 24 12 14.417 21.583 24 24 21.583 14.417 12 24 2.417z"
-                          fill="#212134"
-                        />
-                      </svg>
-                    </button>
-                  </div>
-                </div>
-                <div
-                  class="c11 c12"
-                >
-                  <div
-                    class="c13"
-                  >
-                    <div
-                      class="c14"
-                    >
-                      <div
-                        class=""
-                      >
-                        <div
-                          class="c15 c16"
-                        >
-                          <div
-                            class="c17 c18 c19"
-                          >
-                            <div
-                              class="c20 c21"
-                            >
-                              <span>
-                                <button
-                                  aria-disabled="false"
-                                  aria-labelledby="tooltip-1"
-                                  class="c22 c23"
-                                  tabindex="0"
-                                  type="button"
-                                >
-                                  <svg
-                                    fill="none"
-                                    height="1em"
-                                    viewBox="0 0 24 24"
-                                    width="1em"
-                                    xmlns="http://www.w3.org/2000/svg"
-                                  >
-                                    <path
-                                      d="M3.236 6.149a.2.2 0 00-.197.233L6 24h12l2.96-17.618a.2.2 0 00-.196-.233H3.236zM21.8 1.983c.11 0 .2.09.2.2v1.584a.2.2 0 01-.2.2H2.2a.2.2 0 01-.2-.2V2.183c0-.11.09-.2.2-.2h5.511c.9 0 1.631-1.09 1.631-1.983h5.316c0 .894.73 1.983 1.631 1.983H21.8z"
-                                      fill="#32324D"
-                                    />
-                                  </svg>
-                                </button>
-                              </span>
-                              <span>
-                                <button
-                                  aria-disabled="false"
-                                  aria-labelledby="tooltip-3"
-                                  class="c22 c23"
-                                  tabindex="0"
-                                  type="button"
-                                >
-                                  <svg
-                                    fill="none"
-                                    height="1em"
-                                    viewBox="0 0 24 25"
-                                    width="1em"
-                                    xmlns="http://www.w3.org/2000/svg"
-                                  >
-                                    <path
-                                      clip-rule="evenodd"
-                                      d="M13.571 5.85H10.43v8.47H2.487a.2.2 0 00-.14.343l9.512 9.401a.2.2 0 00.282 0l9.513-9.401a.2.2 0 00-.14-.342H13.57V5.85zM2.2 3.027a.2.2 0 01-.2-.2V.402c0-.11.09-.2.2-.2h19.6c.11 0 .2.09.2.2v2.423a.2.2 0 01-.2.2H2.2z"
-                                      fill="#212134"
-                                      fill-rule="evenodd"
-                                    />
-                                  </svg>
-                                </button>
-                              </span>
-                              <span>
-                                <button
-                                  aria-disabled="false"
-                                  aria-labelledby="tooltip-5"
-                                  class="c22 c23"
-                                  tabindex="0"
-                                  type="button"
-                                >
-                                  <svg
-                                    fill="none"
-                                    height="1em"
-                                    viewBox="0 0 24 24"
-                                    width="1em"
-                                    xmlns="http://www.w3.org/2000/svg"
-                                  >
-                                    <path
-                                      d="M21.415 1.344a6.137 6.137 0 00-8.525.838L11.095 4.33a1.53 1.53 0 102.35 1.963l1.794-2.148a3.054 3.054 0 014.365-.324 3.117 3.117 0 01.255 4.301l-3.73 4.467-.035.038a3.048 3.048 0 01-4.53.078 1.531 1.531 0 00-2.241 2.086 6.114 6.114 0 009.159-.245l3.721-4.454a6.289 6.289 0 001.418-4.62 6.01 6.01 0 00-2.206-4.128z"
-                                      fill="#212134"
-                                    />
-                                    <path
-                                      d="M10.399 17.884l-1.604 1.92a3.118 3.118 0 01-4.278.513 3.052 3.052 0 01-.457-4.353l3.795-4.542.028-.031a3.042 3.042 0 014.584-.022 1.529 1.529 0 001.794.37c.197-.094.37-.228.51-.395l.018-.022a1.51 1.51 0 00-.025-1.977 6.11 6.11 0 00-9.27.126l-3.784 4.53a6.137 6.137 0 00.692 8.539 6.01 6.01 0 004.454 1.437 6.289 6.289 0 004.294-2.217l1.598-1.913a1.53 1.53 0 00-2.35-1.963z"
-                                      fill="#212134"
-                                    />
-                                  </svg>
-                                </button>
-                              </span>
-                              <span>
-                                <button
-                                  aria-disabled="false"
-                                  aria-labelledby="tooltip-7"
-                                  class="c22 c23"
-                                  tabindex="0"
-                                  type="button"
-                                >
-                                  <svg
-                                    fill="none"
-                                    height="1em"
-                                    viewBox="0 0 24 24"
-                                    width="1em"
-                                    xmlns="http://www.w3.org/2000/svg"
-                                  >
-                                    <path
-                                      d="M20.571 21.429h-3.428V24h3.428v-2.571zM20.571 17.143V3.429H7.714v3.428h9.429v10.286H6.857V0H3.43v3.429H0v3.428h3.429v13.714H24v-3.428h-3.429z"
-                                      fill="#212134"
-                                    />
-                                  </svg>
-                                </button>
-                              </span>
-                            </div>
-                          </div>
-                          <div
-                            class="c24"
-                          >
-                            <img
-                              alt="Screenshot 2.png"
-                              src="http://localhost:1337/uploads/Screenshot_2_5d4a574d61.png?id=1632096000000"
-                            />
-                          </div>
-                          <div
-                            class="c25 c18 c19"
-                          />
-                        </div>
-                      </div>
-                    </div>
-                    <div
-                      class="c14"
-                    >
-                      <div
-                        class=""
-                      >
-                        <form
-                          action="#"
-                          novalidate=""
-                        >
-                          <div
-                            class="c26"
-                          >
-                            <div
-                              class="c27"
-                            >
-                              <div
-                                class="c13"
-                              >
-                                <div
-                                  class="c14"
-                                >
-                                  <div
-                                    class=""
-                                  >
-                                    <div
-                                      class="c28"
-                                    >
-                                      <span
-                                        class="c29 c8 c30"
-                                      >
-                                        Size
-                                      </span>
-                                      <span
-                                        class="c31"
-                                      >
-                                        102KB
-                                      </span>
-                                    </div>
-                                  </div>
-                                </div>
-                                <div
-                                  class="c14"
-                                >
-                                  <div
-                                    class=""
-                                  >
-                                    <div
-                                      class="c28"
-                                    >
-                                      <span
-                                        class="c29 c8 c30"
-                                      >
-                                        Date
-                                      </span>
-                                      <span
-                                        class="c31"
-                                      >
-                                        10/4/2021
-                                      </span>
-                                    </div>
-                                  </div>
-                                </div>
-                                <div
-                                  class="c14"
-                                >
-                                  <div
-                                    class=""
-                                  >
-                                    <div
-                                      class="c28"
-                                    >
-                                      <span
-                                        class="c29 c8 c30"
-                                      >
-                                        Dimensions
-                                      </span>
-                                      <span
-                                        class="c31"
-                                      >
-                                        780✕1476
-                                      </span>
-                                    </div>
-                                  </div>
-                                </div>
-                                <div
-                                  class="c14"
-                                >
-                                  <div
-                                    class=""
-                                  >
-                                    <div
-                                      class="c28"
-                                    >
-                                      <span
-                                        class="c29 c8 c30"
-                                      >
-                                        Extension
-                                      </span>
-                                      <span
-                                        class="c32"
-                                      >
-                                        png
-                                      </span>
-                                    </div>
-                                  </div>
-                                </div>
-                              </div>
-                            </div>
-                            <div>
-                              <div>
-                                <div
-                                  class="c33"
-                                >
-                                  <div
-                                    class="c34"
-                                  >
-                                    <label
-                                      class="c35"
-                                      for="textinput-1"
-                                    >
-                                      File name
-                                    </label>
-                                  </div>
-                                  <div
-                                    class="c36 c37"
-                                  >
-                                    <input
-                                      aria-disabled="false"
-                                      aria-invalid="false"
-                                      class="c38"
-                                      id="textinput-1"
-                                      name="name"
-                                      value="Screenshot 2.png"
-                                    />
-                                  </div>
-                                </div>
-                              </div>
-                            </div>
-                            <div>
-                              <div>
-                                <div
-                                  class="c33"
-                                >
-                                  <div
-                                    class="c34"
-                                  >
-                                    <label
-                                      class="c35"
-                                      for="textinput-2"
-                                    >
-                                      Alternative text
-                                    </label>
-                                  </div>
-                                  <div
-                                    class="c36 c37"
-                                  >
-                                    <input
-                                      aria-describedby="textinput-2-hint"
-                                      aria-disabled="false"
-                                      aria-invalid="false"
-                                      class="c38"
-                                      id="textinput-2"
-                                      name="alternativeText"
-                                      value=""
-                                    />
-                                  </div>
-                                  <p
-                                    class="c39"
-                                    id="textinput-2-hint"
-                                  >
-                                    This text will be displayed if the asset can’t be shown.
-                                  </p>
-                                </div>
-                              </div>
-                            </div>
-                            <div>
-                              <div>
-                                <div
-                                  class="c33"
-                                >
-                                  <div
-                                    class="c34"
-                                  >
-                                    <label
-                                      class="c35"
-                                      for="textinput-3"
-                                    >
-                                      Caption
-                                    </label>
-                                  </div>
-                                  <div
-                                    class="c36 c37"
-                                  >
-                                    <input
-                                      aria-disabled="false"
-                                      aria-invalid="false"
-                                      class="c38"
-                                      id="textinput-3"
-                                      name="caption"
-                                      value=""
-                                    />
-                                  </div>
-                                </div>
-                              </div>
-                            </div>
-                          </div>
-                          <div
-                            class="c40"
-                          >
-                            <button
-                              tabindex="-1"
-                              type="submit"
-                            >
-                              Submit
-                            </button>
-                          </div>
-                        </form>
-                      </div>
-                    </div>
-                  </div>
-                </div>
-                <div
-                  class="c4 c41"
-                >
-                  <div
-                    class="c6"
-                  >
-                    <div
-                      class="c42 c43"
-                    >
-                      <button
-                        aria-disabled="false"
-                        class="c44 c45"
-                        type="button"
-                      >
-                        <span
-                          class="c46 c47"
-                        >
-                          Cancel
-                        </span>
-                      </button>
-                    </div>
-                    <div
-                      class="c42 c43"
-                    >
-                      <button
-                        aria-disabled="false"
-                        class="c44 c48"
-                        type="button"
-                      >
-                        <span
-                          class="c46 c47"
-                        >
-                          Replace media
-                        </span>
-                      </button>
-                      <div
-                        class="c40"
-                      >
-                        <input
-                          accept="image/png"
-                          aria-hidden="true"
-                          name="file"
-                          tabindex="-1"
-                          type="file"
-                        />
-                      </div>
-                      <button
-                        aria-disabled="false"
-                        class="c44 c49"
-                        type="button"
-                      >
-                        <span
-                          class="c46 c47"
-                        >
-                          Finish
-                        </span>
-                      </button>
-                    </div>
-                  </div>
-                </div>
-              </div>
-            </div>
-          </div>
-        </div>
-        <div
-          data-react-portal="true"
-        >
-          <div
-            class="c50 c51"
-            id="tooltip-1"
-            role="tooltip"
-          >
-            <p
-              class="c52"
-            >
-              Delete
-            </p>
-          </div>
-        </div>
-        <div
-          data-react-portal="true"
-        >
-          <div
-            class="c50 c51"
-            id="tooltip-3"
-            role="tooltip"
-          >
-            <p
-              class="c52"
-            >
-              Download
-            </p>
-          </div>
-        </div>
-        <div
-          data-react-portal="true"
-        >
-          <div
-            class="c50 c51"
-            id="tooltip-5"
-            role="tooltip"
-          >
-            <p
-              class="c52"
-            >
-              Copy link
-            </p>
-          </div>
-        </div>
-        <div
-          data-react-portal="true"
-        >
-          <div
-            class="c50 c51"
-            id="tooltip-7"
-            role="tooltip"
-          >
-            <p
-              class="c52"
-            >
-              Crop
-            </p>
-          </div>
-        </div>
-      </body>
-    `);
->>>>>>> c2808a32
   });
 
   describe('PreviewBox', () => {
