--- conflicted
+++ resolved
@@ -12,8 +12,7 @@
   trackRef.current = async (event, properties) => {
     if (uuid && !window.strapi.telemetryDisabled) {
       try {
-<<<<<<< HEAD
-        axios.post(
+        await axios.post(
           'https://analytics.strapi.io/api/v2/track',
           {
             event,
@@ -21,16 +20,11 @@
             deviceId,
             eventProperties: { ...properties },
             userProperties: {},
-            groupProperties: { ...telemetryProperties, projectId: uuid },
-=======
-        await axios.post('https://analytics.strapi.io/track', {
-          event,
-          properties: {
-            ...telemetryProperties,
-            ...properties,
-            projectType: window.strapi.projectType,
-            environment: appInfo.currentEnvironment,
->>>>>>> e2f9ea14
+            groupProperties: {
+              ...telemetryProperties,
+              projectId: uuid,
+              projectType: window.strapi.projectType,
+            },
           },
           {
             headers: { 'Content-Type': 'application/json' },
