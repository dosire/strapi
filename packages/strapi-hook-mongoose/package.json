--- conflicted
+++ resolved
@@ -1,10 +1,6 @@
 {
   "name": "strapi-hook-mongoose",
-<<<<<<< HEAD
   "version": "3.0.0-alpha.13.0.1",
-=======
-  "version": "3.0.0-alpha.13",
->>>>>>> 2b622cee
   "description": "Mongoose hook for the Strapi framework",
   "homepage": "http://strapi.io",
   "keywords": [
@@ -23,11 +19,7 @@
     "mongoose": "^5.0.16",
     "mongoose-float": "^1.0.2",
     "pluralize": "^6.0.0",
-<<<<<<< HEAD
     "strapi-utils": "3.0.0-alpha.13.0.1"
-=======
-    "strapi-utils": "3.0.0-alpha.13"
->>>>>>> 2b622cee
   },
   "author": {
     "email": "hi@strapi.io",
