--- conflicted
+++ resolved
@@ -13,8 +13,6 @@
     "email": "hi@strapi.io",
     "url": "https://strapi.io"
   },
-<<<<<<< HEAD
-=======
   "maintainers": [
     {
       "name": "Strapi Solutions SAS",
@@ -25,7 +23,6 @@
   "scripts": {
     "test": "echo \"no tests yet\""
   },
->>>>>>> 314a2952
   "dependencies": {
     "@strapi/helper-plugin": "4.0.0",
     "@strapi/utils": "4.0.0",
