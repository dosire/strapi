{
  "name": "@strapi/plugin-users-permissions",
  "version": "4.12.4",
  "description": "Protect your API with a full-authentication process based on JWT",
  "repository": {
    "type": "git",
    "url": "git://github.com/strapi/strapi.git"
  },
  "license": "SEE LICENSE IN LICENSE",
  "author": {
    "name": "Strapi Solutions SAS",
    "email": "hi@strapi.io",
    "url": "https://strapi.io"
  },
  "maintainers": [
    {
      "name": "Strapi Solutions SAS",
      "email": "hi@strapi.io",
      "url": "https://strapi.io"
    }
  ],
  "scripts": {
    "test:unit": "run -T jest",
    "test:unit:watch": "run -T jest --watch",
    "test:front": "run -T cross-env IS_EE=true jest --config ./jest.config.front.js",
    "test:front:watch": "run -T cross-env IS_EE=true jest --config ./jest.config.front.js --watchAll",
    "test:front:ce": "run -T cross-env IS_EE=false jest --config ./jest.config.front.js",
    "test:front:watch:ce": "run -T cross-env IS_EE=false jest --config ./jest.config.front.js --watchAll",
    "lint": "run -T eslint ."
  },
  "dependencies": {
<<<<<<< HEAD
    "@strapi/design-system": "1.8.2",
    "@strapi/helper-plugin": "4.12.4",
    "@strapi/icons": "1.8.2",
    "@strapi/utils": "4.12.4",
=======
    "@strapi/design-system": "1.9.0",
    "@strapi/helper-plugin": "4.12.1",
    "@strapi/icons": "1.9.0",
    "@strapi/utils": "4.12.1",
>>>>>>> 04dc3a8a
    "bcryptjs": "2.4.3",
    "formik": "2.4.0",
    "grant-koa": "5.4.8",
    "immer": "9.0.19",
    "jsonwebtoken": "9.0.0",
    "jwk-to-pem": "2.0.5",
    "koa": "2.13.4",
    "koa2-ratelimit": "^1.1.2",
    "lodash": "4.17.21",
    "prop-types": "^15.8.1",
    "purest": "4.0.2",
    "react-intl": "6.4.1",
    "react-query": "3.39.3",
    "react-redux": "8.1.1",
    "url-join": "4.0.1",
    "yup": "0.32.9"
  },
  "devDependencies": {
    "@testing-library/dom": "9.2.0",
    "@testing-library/react": "14.0.0",
    "@testing-library/user-event": "14.4.3",
    "msw": "1.2.1",
    "react": "^18.2.0",
    "react-dom": "^18.2.0",
    "react-router-dom": "5.3.4",
    "styled-components": "5.3.3"
  },
  "peerDependencies": {
    "react": "^17.0.0 || ^18.0.0",
    "react-dom": "^17.0.0 || ^18.0.0",
    "react-router-dom": "5.3.4",
    "styled-components": "5.3.3"
  },
  "engines": {
    "node": ">=16.0.0 <=20.x.x",
    "npm": ">=6.0.0"
  },
  "strapi": {
    "displayName": "Roles & Permissions",
    "name": "users-permissions",
    "description": "Protect your API with a full authentication process based on JWT. This plugin comes also with an ACL strategy that allows you to manage the permissions between the groups of users.",
    "required": true,
    "kind": "plugin"
  }
}<|MERGE_RESOLUTION|>--- conflicted
+++ resolved
@@ -29,17 +29,10 @@
     "lint": "run -T eslint ."
   },
   "dependencies": {
-<<<<<<< HEAD
-    "@strapi/design-system": "1.8.2",
+    "@strapi/design-system": "1.9.0",
     "@strapi/helper-plugin": "4.12.4",
-    "@strapi/icons": "1.8.2",
+    "@strapi/icons": "1.9.0",
     "@strapi/utils": "4.12.4",
-=======
-    "@strapi/design-system": "1.9.0",
-    "@strapi/helper-plugin": "4.12.1",
-    "@strapi/icons": "1.9.0",
-    "@strapi/utils": "4.12.1",
->>>>>>> 04dc3a8a
     "bcryptjs": "2.4.3",
     "formik": "2.4.0",
     "grant-koa": "5.4.8",
