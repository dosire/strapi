import React from 'react';
import { render, waitFor, screen } from '@testing-library/react';
import { IntlProvider } from 'react-intl';
import { QueryClient, QueryClientProvider } from 'react-query';
import { ThemeProvider, lightTheme } from '@strapi/design-system';
import { useRBAC } from '@strapi/helper-plugin';
import ProtectedAdvancedSettingsPage from '../index';
import server from './utils/server';

jest.mock('@strapi/helper-plugin', () => ({
  ...jest.requireActual('@strapi/helper-plugin'),
  useNotification: jest.fn(),
  useFocusWhenNavigate: jest.fn(),
  useOverlayBlocker: jest.fn(() => ({ lockApp: jest.fn, unlockApp: jest.fn() })),
  useRBAC: jest.fn(),
  CheckPagePermissions: ({ children }) => children,
}));

const client = new QueryClient({
  defaultOptions: {
    queries: {
      retry: false,
    },
  },
});

const App = (
  <QueryClientProvider client={client}>
    <IntlProvider messages={{ en: {} }} textComponent="span" locale="en">
      <ThemeProvider theme={lightTheme}>
        <ProtectedAdvancedSettingsPage />
      </ThemeProvider>
    </IntlProvider>
  </QueryClientProvider>
);

describe('ADMIN | Pages | Settings | Advanced Settings', () => {
  beforeAll(() => server.listen());

  beforeEach(() => {
    jest.clearAllMocks();
  });

  afterEach(() => {
    server.resetHandlers();
  });

  afterAll(() => {
    jest.resetAllMocks();
    server.close();
  });

  it('renders and matches the snapshot', async () => {
    useRBAC.mockImplementation(() => ({
      isLoading: false,
      allowedActions: { canUpdate: true },
    }));

    const { container } = render(App);
    await waitFor(() => {
      expect(screen.getByText('Default role for authenticated users')).toBeInTheDocument();
    });

    expect(container.firstChild).toMatchInlineSnapshot(`
      .c35 {
        font-size: 0.75rem;
        line-height: 1.33;
        font-weight: 600;
        color: #32324d;
      }

      .c43 {
        font-size: 0.75rem;
        line-height: 1.33;
        font-weight: 600;
        color: #b72b1a;
        text-transform: uppercase;
      }

      .c45 {
        font-size: 0.75rem;
        line-height: 1.33;
        font-weight: 600;
        color: #666687;
        text-transform: uppercase;
      }

      .c47 {
        font-size: 0.75rem;
        line-height: 1.33;
        color: #666687;
      }

      .c38 {
        background: #f6f6f9;
        padding: 4px;
        border-radius: 4px;
        border-style: solid;
        border-width: 1px;
        border-color: #dcdce4;
        display: -webkit-box;
        display: -webkit-flex;
        display: -ms-flexbox;
        display: flex;
      }

      .c40 {
        padding-right: 12px;
        padding-left: 12px;
        border-radius: 4px;
      }

      .c32 {
        -webkit-align-items: stretch;
        -webkit-box-align: stretch;
        -ms-flex-align: stretch;
        align-items: stretch;
        display: -webkit-box;
        display: -webkit-flex;
        display: -ms-flexbox;
        display: flex;
        -webkit-flex-direction: column;
        -ms-flex-direction: column;
        flex-direction: column;
      }

      .c34 {
        -webkit-align-items: center;
        -webkit-box-align: center;
        -ms-flex-align: center;
        align-items: center;
        display: -webkit-box;
        display: -webkit-flex;
        display: -ms-flexbox;
        display: flex;
        -webkit-flex-direction: row;
        -ms-flex-direction: row;
        flex-direction: row;
      }

      .c41 {
        -webkit-align-items: center;
        -webkit-box-align: center;
        -ms-flex-align: center;
        align-items: center;
        display: -webkit-box;
        display: -webkit-flex;
        display: -ms-flexbox;
        display: flex;
        -webkit-flex-direction: row;
        -ms-flex-direction: row;
        flex-direction: row;
        -webkit-box-pack: center;
        -webkit-justify-content: center;
        -ms-flex-pack: center;
        justify-content: center;
      }

      .c49 {
        -webkit-align-items: center;
        -webkit-box-align: center;
        -ms-flex-align: center;
        align-items: center;
        display: -webkit-box;
        display: -webkit-flex;
        display: -ms-flexbox;
        display: flex;
        -webkit-flex-direction: row;
        -ms-flex-direction: row;
        flex-direction: row;
        -webkit-box-pack: justify;
        -webkit-justify-content: space-between;
        -ms-flex-pack: justify;
        justify-content: space-between;
      }

      .c33 > * {
        margin-top: 0;
        margin-bottom: 0;
      }

      .c33 > * + * {
        margin-top: 4px;
      }

      .c37 {
        border: 0;
        -webkit-clip: rect(0 0 0 0);
        clip: rect(0 0 0 0);
        height: 1px;
        margin: -1px;
        overflow: hidden;
        padding: 0;
        position: absolute;
        width: 1px;
      }

      .c51 {
        border: none;
        border-radius: 4px;
        padding-bottom: 0.65625rem;
        padding-left: 16px;
        padding-right: 16px;
        padding-top: 0.65625rem;
        color: #32324d;
        font-weight: 400;
        font-size: 0.875rem;
        display: block;
        width: 100%;
        background: inherit;
      }

      .c51::-webkit-input-placeholder {
        color: #8e8ea9;
        opacity: 1;
      }

      .c51::-moz-placeholder {
        color: #8e8ea9;
        opacity: 1;
      }

      .c51:-ms-input-placeholder {
        color: #8e8ea9;
        opacity: 1;
      }

      .c51::placeholder {
        color: #8e8ea9;
        opacity: 1;
      }

      .c51[aria-disabled='true'] {
        color: inherit;
      }

      .c51:focus {
        outline: none;
        box-shadow: none;
      }

      .c53 {
        border: none;
        border-radius: 4px;
        padding-bottom: 0.65625rem;
        padding-left: 16px;
        padding-right: 16px;
        padding-top: 0.65625rem;
        cursor: not-allowed;
        color: #32324d;
        font-weight: 400;
        font-size: 0.875rem;
        display: block;
        width: 100%;
        background: inherit;
      }

      .c53::-webkit-input-placeholder {
        color: #8e8ea9;
        opacity: 1;
      }

      .c53::-moz-placeholder {
        color: #8e8ea9;
        opacity: 1;
      }

      .c53:-ms-input-placeholder {
        color: #8e8ea9;
        opacity: 1;
      }

      .c53::placeholder {
        color: #8e8ea9;
        opacity: 1;
      }

      .c53[aria-disabled='true'] {
        color: inherit;
      }

      .c53:focus {
        outline: none;
        box-shadow: none;
      }

      .c50 {
        border: 1px solid #dcdce4;
        border-radius: 4px;
        background: #ffffff;
        outline: none;
        box-shadow: 0;
        -webkit-transition-property: border-color,box-shadow,fill;
        transition-property: border-color,box-shadow,fill;
        -webkit-transition-duration: 0.2s;
        transition-duration: 0.2s;
      }

      .c50:focus-within {
        border: 1px solid #4945ff;
        box-shadow: #4945ff 0px 0px 0px 2px;
      }

      .c52 {
        border: 1px solid #dcdce4;
        border-radius: 4px;
        background: #ffffff;
        outline: none;
        box-shadow: 0;
        -webkit-transition-property: border-color,box-shadow,fill;
        transition-property: border-color,box-shadow,fill;
        -webkit-transition-duration: 0.2s;
        transition-duration: 0.2s;
        color: #666687;
        background: #eaeaef;
      }

      .c52:focus-within {
        border: 1px solid #4945ff;
        box-shadow: #4945ff 0px 0px 0px 2px;
      }

      .c36 {
        position: relative;
        display: inline-block;
        z-index: 0;
        width: 100%;
      }

      .c39 {
        overflow: hidden;
        -webkit-flex-wrap: wrap;
        -ms-flex-wrap: wrap;
        flex-wrap: wrap;
        outline: none;
        box-shadow: 0;
        -webkit-transition-property: border-color,box-shadow,fill;
        transition-property: border-color,box-shadow,fill;
        -webkit-transition-duration: 0.2s;
        transition-duration: 0.2s;
      }

      .c39:focus-within {
        border: 1px solid #4945ff;
        box-shadow: #4945ff 0px 0px 0px 2px;
      }

      .c42 {
        background-color: #ffffff;
        border: 1px solid #dcdce4;
        position: relative;
        -webkit-user-select: none;
        -moz-user-select: none;
        -ms-user-select: none;
        user-select: none;
        z-index: 2;
        -webkit-flex: 1 1 50%;
        -ms-flex: 1 1 50%;
        flex: 1 1 50%;
        padding-top: 6px;
        padding-bottom: 6px;
      }

      .c44 {
        background-color: transparent;
        border: 1px solid #f6f6f9;
        position: relative;
        -webkit-user-select: none;
        -moz-user-select: none;
        -ms-user-select: none;
        user-select: none;
        z-index: 2;
        -webkit-flex: 1 1 50%;
        -ms-flex: 1 1 50%;
        flex: 1 1 50%;
        padding-top: 6px;
        padding-bottom: 6px;
      }

      .c46 {
        height: 100%;
        left: 0;
        opacity: 0;
        position: absolute;
        top: 0;
        z-index: 1;
        width: 100%;
      }

      .c31 {
        max-width: 320px;
      }

      .c2 {
        background: #f6f6f9;
        padding-top: 40px;
        padding-right: 56px;
        padding-bottom: 40px;
        padding-left: 56px;
      }

      .c12 {
        padding-right: 56px;
        padding-left: 56px;
      }

      .c9 {
        padding-right: 8px;
      }

      .c13 {
        background: #ffffff;
        padding-top: 24px;
        padding-right: 32px;
        padding-bottom: 24px;
        padding-left: 32px;
        border-radius: 4px;
        box-shadow: 0px 1px 4px rgba(33,33,52,0.1);
      }

      .c24 {
        padding-right: 16px;
        padding-left: 16px;
      }

      .c26 {
        padding-left: 12px;
      }

      .c3 {
        -webkit-align-items: center;
        -webkit-box-align: center;
        -ms-flex-align: center;
        align-items: center;
        display: -webkit-box;
        display: -webkit-flex;
        display: -ms-flexbox;
        display: flex;
        -webkit-flex-direction: row;
        -ms-flex-direction: row;
        flex-direction: row;
        -webkit-box-pack: justify;
        -webkit-justify-content: space-between;
        -ms-flex-pack: justify;
        justify-content: space-between;
      }

      .c4 {
        -webkit-align-items: center;
        -webkit-box-align: center;
        -ms-flex-align: center;
        align-items: center;
        display: -webkit-box;
        display: -webkit-flex;
        display: -ms-flexbox;
        display: flex;
        -webkit-flex-direction: row;
        -ms-flex-direction: row;
        flex-direction: row;
      }

      .c14 {
        -webkit-align-items: stretch;
        -webkit-box-align: stretch;
        -ms-flex-align: stretch;
        align-items: stretch;
        display: -webkit-box;
        display: -webkit-flex;
        display: -ms-flexbox;
        display: flex;
        -webkit-flex-direction: column;
        -ms-flex-direction: column;
        flex-direction: column;
      }

      .c6 {
        font-weight: 600;
        font-size: 2rem;
        line-height: 1.25;
        color: #32324d;
      }

      .c11 {
        font-size: 0.75rem;
        line-height: 1.33;
        font-weight: 600;
        line-height: 1.14;
        color: #32324d;
      }

      .c16 {
        font-weight: 500;
        font-size: 1rem;
        line-height: 1.25;
        color: #32324d;
      }

      .c20 {
        font-size: 0.75rem;
        line-height: 1.33;
        font-weight: 600;
        color: #32324d;
      }

      .c25 {
        font-size: 0.875rem;
        line-height: 1.43;
        display: block;
        white-space: nowrap;
        overflow: hidden;
        text-overflow: ellipsis;
        color: #32324d;
      }

      .c29 {
        font-size: 0.75rem;
        line-height: 1.33;
        color: #666687;
      }

      .c15 > * {
        margin-top: 0;
        margin-bottom: 0;
      }

      .c15 > * + * {
        margin-top: 16px;
      }

      .c19 > * {
        margin-top: 0;
        margin-bottom: 0;
      }

      .c19 > * + * {
        margin-top: 4px;
      }

      .c7 {
        display: -webkit-box;
        display: -webkit-flex;
        display: -ms-flexbox;
        display: flex;
        cursor: pointer;
        padding: 8px;
        border-radius: 4px;
        background: #ffffff;
        border: 1px solid #dcdce4;
        position: relative;
        outline: none;
      }

      .c7 svg {
        height: 12px;
        width: 12px;
      }

      .c7 svg > g,
      .c7 svg path {
        fill: #ffffff;
      }

      .c7[aria-disabled='true'] {
        pointer-events: none;
      }

      .c7:after {
        -webkit-transition-property: all;
        transition-property: all;
        -webkit-transition-duration: 0.2s;
        transition-duration: 0.2s;
        border-radius: 8px;
        content: '';
        position: absolute;
        top: -4px;
        bottom: -4px;
        left: -4px;
        right: -4px;
        border: 2px solid transparent;
      }

      .c7:focus-visible {
        outline: none;
      }

      .c7:focus-visible:after {
        border-radius: 8px;
        content: '';
        position: absolute;
        top: -5px;
        bottom: -5px;
        left: -5px;
        right: -5px;
        border: 2px solid #4945ff;
      }

      .c10 {
        height: 100%;
      }

      .c8 {
        -webkit-align-items: center;
        -webkit-box-align: center;
        -ms-flex-align: center;
        align-items: center;
        background-color: #4945ff;
        border: 1px solid #4945ff;
        height: 2rem;
        padding-left: 16px;
        padding-right: 16px;
      }

      .c8 .c1 {
        display: -webkit-box;
        display: -webkit-flex;
        display: -ms-flexbox;
        display: flex;
        -webkit-align-items: center;
        -webkit-box-align: center;
        -ms-flex-align: center;
        align-items: center;
      }

      .c8 .c5 {
        color: #ffffff;
      }

      .c8[aria-disabled='true'] {
        border: 1px solid #dcdce4;
        background: #eaeaef;
      }

      .c8[aria-disabled='true'] .c5 {
        color: #666687;
      }

      .c8[aria-disabled='true'] svg > g,.c8[aria-disabled='true'] svg path {
        fill: #666687;
      }

      .c8[aria-disabled='true']:active {
        border: 1px solid #dcdce4;
        background: #eaeaef;
      }

      .c8[aria-disabled='true']:active .c5 {
        color: #666687;
      }

      .c8[aria-disabled='true']:active svg > g,.c8[aria-disabled='true']:active svg path {
        fill: #666687;
      }

      .c8:hover {
        border: 1px solid #7b79ff;
        background: #7b79ff;
      }

      .c8:active {
        border: 1px solid #4945ff;
        background: #4945ff;
      }

      .c8 svg > g,
      .c8 svg path {
        fill: #ffffff;
      }

      .c22 {
        position: absolute;
        left: 0;
        right: 0;
        bottom: 0;
        top: 0;
        width: 100%;
        background: transparent;
        border: none;
      }

      .c22:focus {
        outline: none;
      }

      .c22[aria-disabled='true'] {
        cursor: not-allowed;
      }

      .c21 {
        position: relative;
        border: 1px solid #dcdce4;
        padding-right: 12px;
        border-radius: 4px;
        background: #ffffff;
        overflow: hidden;
        min-height: 2.5rem;
        outline: none;
        box-shadow: 0;
        -webkit-transition-property: border-color,box-shadow,fill;
        transition-property: border-color,box-shadow,fill;
        -webkit-transition-duration: 0.2s;
        transition-duration: 0.2s;
      }

      .c21:focus-within {
        border: 1px solid #4945ff;
        box-shadow: #4945ff 0px 0px 0px 2px;
      }

      .c27 {
        background: transparent;
        border: none;
        position: relative;
        z-index: 1;
      }

      .c27 svg {
        height: 0.6875rem;
        width: 0.6875rem;
      }

      .c27 svg path {
        fill: #666687;
      }

      .c28 {
        display: -webkit-box;
        display: -webkit-flex;
        display: -ms-flexbox;
        display: flex;
        background: none;
        border: none;
      }

      .c28 svg {
        width: 0.375rem;
      }

      .c23 {
        width: 100%;
      }

      .c0:focus-visible {
        outline: none;
      }

      .c17 {
        display: grid;
        grid-template-columns: repeat(12,1fr);
        gap: 24px;
      }

      .c18 {
        grid-column: span 6;
        max-width: 100%;
      }

      .c30 {
        grid-column: span 12;
        max-width: 100%;
      }

      .c48 {
        grid-column: span 6;
        max-width: 100%;
      }

      @media (max-width:68.75rem) {
        .c18 {
          grid-column: span 12;
        }
      }

      @media (max-width:34.375rem) {
        .c18 {
          grid-column: span;
        }
      }

      @media (max-width:68.75rem) {
        .c30 {
          grid-column: span;
        }
      }

      @media (max-width:34.375rem) {
        .c30 {
          grid-column: span 12;
        }
      }

      @media (max-width:68.75rem) {
        .c48 {
          grid-column: span;
        }
      }

      @media (max-width:34.375rem) {
        .c48 {
          grid-column: span 12;
        }
      }

      <main
        aria-busy="false"
        aria-labelledby="main-content-title"
        class="c0"
        id="main-content"
        tabindex="-1"
      >
        <form
          action="#"
          novalidate=""
        >
          <div
            style="height: 0px;"
          >
            <div
              class="c1 c2"
              data-strapi-header="true"
            >
              <div
                class="c1 c3"
              >
                <div
                  class="c1 c4"
                >
                  <h1
                    class="c5 c6"
                  >
                    Advanced Settings
                  </h1>
                </div>
                <button
                  aria-disabled="false"
                  class="c7 c8"
                  type="submit"
                >
                  <div
                    aria-hidden="true"
                    class="c1 c9 c10"
                  >
                    <svg
                      fill="none"
                      height="1em"
                      viewBox="0 0 24 24"
                      width="1em"
                      xmlns="http://www.w3.org/2000/svg"
                    >
                      <path
                        d="M20.727 2.97a.2.2 0 01.286 0l2.85 2.89a.2.2 0 010 .28L9.554 20.854a.2.2 0 01-.285 0l-9.13-9.243a.2.2 0 010-.281l2.85-2.892a.2.2 0 01.284 0l6.14 6.209L20.726 2.97z"
                        fill="#212134"
                      />
                    </svg>
                  </div>
                  <span
                    class="c5 c11"
                  >
                    Save
                  </span>
                </button>
              </div>
            </div>
          </div>
          <div
            class="c1 c12"
          >
            <div
              class="c1 c13"
            >
              <div
                class="c1 c14 c15"
                spacing="4"
              >
                <h2
                  class="c5 c16"
                >
                  Settings
                </h2>
                <div
                  class="c1 c17"
                >
                  <div
                    class="c18"
                  >
                    <div
                      class="c1 "
                    >
                      <div>
                        <div
                          class="c1 c14 c19"
                          spacing="1"
                        >
                          <span
                            class="c5 c20"
                            for="select-1"
                          >
                            <div
                              class="c1 c4"
                            >
                              Default role for authenticated users
                            </div>
                          </span>
                          <div
                            class="c1 c4 c21"
                          >
                            <button
                              aria-describedby="select-1-hint"
                              aria-disabled="false"
                              aria-expanded="false"
                              aria-haspopup="listbox"
                              aria-labelledby="select-1-label select-1-content"
                              class="c22"
                              id="select-1"
                              type="button"
                            />
                            <div
                              class="c1 c3 c23"
                            >
                              <div
                                class="c1 c4"
                              >
                                <div
                                  class="c1 c24"
                                >
                                  <span
                                    class="c5 c25"
                                    id="select-1-content"
                                  >
                                    Authenticated
                                  </span>
                                </div>
                              </div>
                              <div
                                class="c1 c4"
                              >
                                <button
                                  aria-hidden="true"
                                  class="c1 c26 c27 c28"
                                  tabindex="-1"
                                  title="Carret Down Button"
                                  type="button"
                                >
                                  <svg
                                    fill="none"
                                    height="1em"
                                    viewBox="0 0 14 8"
                                    width="1em"
                                    xmlns="http://www.w3.org/2000/svg"
                                  >
                                    <path
                                      clip-rule="evenodd"
                                      d="M14 .889a.86.86 0 01-.26.625L7.615 7.736A.834.834 0 017 8a.834.834 0 01-.615-.264L.26 1.514A.861.861 0 010 .889c0-.24.087-.45.26-.625A.834.834 0 01.875 0h12.25c.237 0 .442.088.615.264a.86.86 0 01.26.625z"
                                      fill="#32324D"
                                      fill-rule="evenodd"
                                    />
                                  </svg>
                                </button>
                              </div>
                            </div>
                          </div>
                          <p
                            class="c5 c29"
                            id="select-1-hint"
                          >
                            It will attach the new authenticated user to the selected role.
                          </p>
                        </div>
                      </div>
                    </div>
                  </div>
                  <div
                    class="c30"
                  >
                    <div
                      class="c1 "
                    >
                      <div
                        class="c31"
                      >
                        <div
                          class="c32 c33"
                          spacing="1"
                        >
                          <div
                            class="c34"
                          >
                            <label
                              class="c35"
                              for="toggleinput-1"
                            >
                              <div
                                class="c34"
                              >
                                One account per email address
                              </div>
                            </label>
                          </div>
                          <label
                            class="c36"
                          >
                            <div
                              class="c37"
                            >
                              One account per email address
                            </div>
                            <div
                              class="c38 c39"
                              display="flex"
                            >
                              <div
                                aria-hidden="true"
                                class="c40 c41 c42"
                              >
                                <span
                                  class="c43"
                                >
                                  False
                                </span>
                              </div>
                              <div
                                aria-hidden="true"
                                class="c40 c41 c44"
                              >
                                <span
                                  class="c45"
                                >
                                  True
                                </span>
                              </div>
                              <input
                                aria-disabled="false"
<<<<<<< HEAD
                                class="c46"
                                id="toggleinput-1"
=======
                                aria-required="false"
                                class="c42"
                                id="toggleinput-2"
>>>>>>> ba020d03
                                name="unique_email"
                                type="checkbox"
                              />
                            </div>
                          </label>
                          <p
                            class="c47"
                            id="toggleinput-1-hint"
                          >
                            Disallow the user to create multiple accounts using the same email address with different authentication providers.
                          </p>
                        </div>
                      </div>
                    </div>
                  </div>
                  <div
                    class="c30"
                  >
                    <div
                      class="c1 "
                    >
                      <div
                        class="c31"
                      >
                        <div
                          class="c32 c33"
                          spacing="1"
                        >
                          <div
                            class="c34"
                          >
                            <label
                              class="c35"
                              for="toggleinput-2"
                            >
                              <div
                                class="c34"
                              >
                                Enable sign-ups
                              </div>
                            </label>
                          </div>
                          <label
                            class="c36"
                          >
                            <div
                              class="c37"
                            >
                              Enable sign-ups
                            </div>
                            <div
                              class="c38 c39"
                              display="flex"
                            >
                              <div
                                aria-hidden="true"
                                class="c40 c41 c42"
                              >
                                <span
                                  class="c43"
                                >
                                  False
                                </span>
                              </div>
                              <div
                                aria-hidden="true"
                                class="c40 c41 c44"
                              >
                                <span
                                  class="c45"
                                >
                                  True
                                </span>
                              </div>
                              <input
                                aria-disabled="false"
<<<<<<< HEAD
                                class="c46"
                                id="toggleinput-2"
=======
                                aria-required="false"
                                class="c42"
                                id="toggleinput-3"
>>>>>>> ba020d03
                                name="allow_register"
                                type="checkbox"
                              />
                            </div>
                          </label>
                          <p
                            class="c47"
                            id="toggleinput-2-hint"
                          >
                            When disabled (OFF), the registration process is forbidden. No one can subscribe anymore no matter the used provider.
                          </p>
                        </div>
                      </div>
                    </div>
                  </div>
                  <div
                    class="c48"
                  >
                    <div
                      class="c1 "
                    >
                      <div>
                        <div>
                          <div
                            class="c32 c33"
                            spacing="1"
                          >
                            <label
                              class="c35"
                              for="email_reset_password"
                            >
                              <div
                                class="c34"
                              >
                                Reset password page
                              </div>
                            </label>
                            <div
                              class="c49 c50"
                            >
                              <input
                                aria-describedby="email_reset_password-hint"
                                aria-disabled="false"
                                aria-invalid="false"
<<<<<<< HEAD
                                class="c51"
=======
                                aria-required="false"
                                class="c45"
>>>>>>> ba020d03
                                id="email_reset_password"
                                name="email_reset_password"
                                placeholder="ex: https://youtfrontend.com/reset-password"
                                type="text"
                                value="https://cat-bounce.com/"
                              />
                            </div>
                            <p
                              class="c47"
                              id="email_reset_password-hint"
                            >
                              URL of your application's reset password page.
                            </p>
                          </div>
                        </div>
                      </div>
                    </div>
                  </div>
                  <div
                    class="c30"
                  >
                    <div
                      class="c1 "
                    >
                      <div
                        class="c31"
                      >
                        <div
                          class="c32 c33"
                          spacing="1"
                        >
                          <div
                            class="c34"
                          >
                            <label
                              class="c35"
                              for="toggleinput-3"
                            >
                              <div
                                class="c34"
                              >
                                Enable email confirmation
                              </div>
                            </label>
                          </div>
                          <label
                            class="c36"
                          >
                            <div
                              class="c37"
                            >
                              Enable email confirmation
                            </div>
                            <div
                              class="c38 c39"
                              display="flex"
                            >
                              <div
                                aria-hidden="true"
                                class="c40 c41 c42"
                              >
                                <span
                                  class="c43"
                                >
                                  False
                                </span>
                              </div>
                              <div
                                aria-hidden="true"
                                class="c40 c41 c44"
                              >
                                <span
                                  class="c45"
                                >
                                  True
                                </span>
                              </div>
                              <input
                                aria-disabled="false"
<<<<<<< HEAD
                                class="c46"
                                id="toggleinput-3"
=======
                                aria-required="false"
                                class="c42"
                                id="toggleinput-4"
>>>>>>> ba020d03
                                name="email_confirmation"
                                type="checkbox"
                              />
                            </div>
                          </label>
                          <p
                            class="c47"
                            id="toggleinput-3-hint"
                          >
                            When enabled (ON), new registered users receive a confirmation email.
                          </p>
                        </div>
                      </div>
                    </div>
                  </div>
                  <div
                    class="c48"
                  >
                    <div
                      class="c1 "
                    >
                      <div>
                        <div>
                          <div
                            class="c32 c33"
                            spacing="1"
                          >
                            <label
                              class="c35"
                              for="email_confirmation_redirection"
                            >
                              <div
                                class="c34"
                              >
                                Redirection url
                              </div>
                            </label>
                            <div
                              class="c49 c52"
                              disabled=""
                            >
                              <input
                                aria-describedby="email_confirmation_redirection-hint"
                                aria-disabled="true"
                                aria-invalid="false"
<<<<<<< HEAD
                                class="c53"
=======
                                aria-required="false"
                                class="c47"
>>>>>>> ba020d03
                                id="email_confirmation_redirection"
                                name="email_confirmation_redirection"
                                placeholder="ex: https://youtfrontend.com/email-confirmation"
                                type="text"
                                value=""
                              />
                            </div>
                            <p
                              class="c47"
                              id="email_confirmation_redirection-hint"
                            >
                              After you confirmed your email, choose where you will be redirected.
                            </p>
                          </div>
                        </div>
                      </div>
                    </div>
                  </div>
                </div>
              </div>
            </div>
          </div>
        </form>
      </main>
    `);
  });
});<|MERGE_RESOLUTION|>--- conflicted
+++ resolved
@@ -1029,14 +1029,9 @@
                               </div>
                               <input
                                 aria-disabled="false"
-<<<<<<< HEAD
+                                aria-required="false"
                                 class="c46"
                                 id="toggleinput-1"
-=======
-                                aria-required="false"
-                                class="c42"
-                                id="toggleinput-2"
->>>>>>> ba020d03
                                 name="unique_email"
                                 type="checkbox"
                               />
@@ -1113,14 +1108,9 @@
                               </div>
                               <input
                                 aria-disabled="false"
-<<<<<<< HEAD
+                                aria-required="false"
                                 class="c46"
                                 id="toggleinput-2"
-=======
-                                aria-required="false"
-                                class="c42"
-                                id="toggleinput-3"
->>>>>>> ba020d03
                                 name="allow_register"
                                 type="checkbox"
                               />
@@ -1165,12 +1155,8 @@
                                 aria-describedby="email_reset_password-hint"
                                 aria-disabled="false"
                                 aria-invalid="false"
-<<<<<<< HEAD
+                                aria-required="false"
                                 class="c51"
-=======
-                                aria-required="false"
-                                class="c45"
->>>>>>> ba020d03
                                 id="email_reset_password"
                                 name="email_reset_password"
                                 placeholder="ex: https://youtfrontend.com/reset-password"
@@ -1250,14 +1236,9 @@
                               </div>
                               <input
                                 aria-disabled="false"
-<<<<<<< HEAD
+                                aria-required="false"
                                 class="c46"
                                 id="toggleinput-3"
-=======
-                                aria-required="false"
-                                class="c42"
-                                id="toggleinput-4"
->>>>>>> ba020d03
                                 name="email_confirmation"
                                 type="checkbox"
                               />
@@ -1303,12 +1284,8 @@
                                 aria-describedby="email_confirmation_redirection-hint"
                                 aria-disabled="true"
                                 aria-invalid="false"
-<<<<<<< HEAD
+                                aria-required="false"
                                 class="c53"
-=======
-                                aria-required="false"
-                                class="c47"
->>>>>>> ba020d03
                                 id="email_confirmation_redirection"
                                 name="email_confirmation_redirection"
                                 placeholder="ex: https://youtfrontend.com/email-confirmation"
