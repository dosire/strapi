--- conflicted
+++ resolved
@@ -831,11 +831,7 @@
         border: 1px solid #4945ff;
       }
 
-<<<<<<< HEAD
-      .c49:hover:not([aria-disabled='true']) .sc-ddCuvZ {
-=======
-      .c49:hover:not([aria-disabled='true']) .sc-eHtaVP {
->>>>>>> cd534138
+      .c49:hover:not([aria-disabled='true']) .sc-bDOMBz {
         color: #271fe0;
       }
 
