import React from 'react';
import { render, waitFor, waitForElementToBeRemoved } from '@testing-library/react';
import userEvent from '@testing-library/user-event';
import { ThemeProvider, lightTheme } from '@strapi/design-system';
import { Router, Switch, Route } from 'react-router-dom';
import { IntlProvider } from 'react-intl';
import { createMemoryHistory } from 'history';
import pluginId from '../../../../pluginId';
import RolesEditPage from '..';
import server from './server';

jest.mock('@strapi/helper-plugin', () => {
  // Make sure the references of the mock functions stay the same, otherwise we get an endless loop
  const mockToggleNotification = jest.fn();
  const mockUseNotification = jest.fn(() => {
    return mockToggleNotification;
  });

  return {
    ...jest.requireActual('@strapi/helper-plugin'),
    useNotification: mockUseNotification,
    useOverlayBlocker: jest.fn(() => ({ lockApp: jest.fn(), unlockApp: jest.fn() })),
  };
});

function makeAndRenderApp() {
  const history = createMemoryHistory();
  const app = (
    <IntlProvider locale="en" messages={{}} textComponent="span">
      <ThemeProvider theme={lightTheme}>
        <Router history={history}>
          <Switch>
            <Route path={`/settings/${pluginId}/roles/:id`} component={RolesEditPage} />
          </Switch>
        </Router>
      </ThemeProvider>
    </IntlProvider>
  );
  const renderResult = render(app);
  history.push(`/settings/${pluginId}/roles/1`);

  return renderResult;
}

describe('Admin | containers | RoleEditPage', () => {
  beforeAll(() => server.listen());

  beforeEach(() => jest.clearAllMocks());

  afterEach(() => server.resetHandlers());

  afterAll(() => server.close());

  it('renders users-permissions edit role and matches snapshot', async () => {
    const { container, getByTestId, getByRole } = makeAndRenderApp();
    await waitForElementToBeRemoved(() => getByTestId('loader'));
    await waitFor(() => expect(getByRole('heading', { name: /permissions/i })).toBeInTheDocument());

    expect(container.firstChild).toMatchInlineSnapshot(`
      .c21 {
        background: #ffffff;
        padding-top: 24px;
        padding-right: 32px;
        padding-bottom: 24px;
        padding-left: 32px;
        border-radius: 4px;
        box-shadow: 0px 1px 4px rgba(33,33,52,0.1);
      }

      .c16 {
        font-weight: 600;
        color: #32324d;
        font-size: 0.75rem;
        line-height: 1.33;
      }

      .c13 {
        padding-right: 8px;
      }

      .c10 {
        display: -webkit-box;
        display: -webkit-flex;
        display: -ms-flexbox;
        display: flex;
        cursor: pointer;
        padding: 8px;
        border-radius: 4px;
        background: #ffffff;
        border: 1px solid #dcdce4;
        position: relative;
        outline: none;
      }

      .c10 svg {
        height: 12px;
        width: 12px;
      }

      .c10 svg > g,
      .c10 svg path {
        fill: #ffffff;
      }

      .c10[aria-disabled='true'] {
        pointer-events: none;
      }

      .c10:after {
        -webkit-transition-property: all;
        transition-property: all;
        -webkit-transition-duration: 0.2s;
        transition-duration: 0.2s;
        border-radius: 8px;
        content: '';
        position: absolute;
        top: -4px;
        bottom: -4px;
        left: -4px;
        right: -4px;
        border: 2px solid transparent;
      }

      .c10:focus-visible {
        outline: none;
      }

      .c10:focus-visible:after {
        border-radius: 8px;
        content: '';
        position: absolute;
        top: -5px;
        bottom: -5px;
        left: -5px;
        right: -5px;
        border: 2px solid #4945ff;
      }

      .c14 {
        height: 100%;
      }

      .c11 {
        -webkit-align-items: center;
        -webkit-box-align: center;
        -ms-flex-align: center;
        align-items: center;
        padding: 8px 16px;
        background: #4945ff;
        border: 1px solid #4945ff;
      }

      .c11 .c12 {
        display: -webkit-box;
        display: -webkit-flex;
        display: -ms-flexbox;
        display: flex;
        -webkit-align-items: center;
        -webkit-box-align: center;
        -ms-flex-align: center;
        align-items: center;
      }

      .c11 .c15 {
        color: #ffffff;
      }

      .c11[aria-disabled='true'] {
        border: 1px solid #dcdce4;
        background: #eaeaef;
      }

      .c11[aria-disabled='true'] .c15 {
        color: #666687;
      }

      .c11[aria-disabled='true'] svg > g,
      .c11[aria-disabled='true'] svg path {
        fill: #666687;
      }

      .c11[aria-disabled='true']:active {
        border: 1px solid #dcdce4;
        background: #eaeaef;
      }

      .c11[aria-disabled='true']:active .c15 {
        color: #666687;
      }

      .c11[aria-disabled='true']:active svg > g,
      .c11[aria-disabled='true']:active svg path {
        fill: #666687;
      }

      .c11:hover {
        border: 1px solid #7b79ff;
        background: #7b79ff;
      }

      .c11:active {
        border: 1px solid #4945ff;
        background: #4945ff;
      }

      .c11 svg > g,
      .c11 svg path {
        fill: #ffffff;
      }

      .c19 {
        -webkit-align-items: stretch;
        -webkit-box-align: stretch;
        -ms-flex-align: stretch;
        align-items: stretch;
        display: -webkit-box;
        display: -webkit-flex;
        display: -ms-flexbox;
        display: flex;
        -webkit-flex-direction: column;
        -ms-flex-direction: column;
        flex-direction: column;
      }

      .c20 > * {
        margin-top: 0;
        margin-bottom: 0;
      }

      .c20 > * + * {
        margin-top: 32px;
      }

      .c22 > * {
        margin-top: 0;
        margin-bottom: 0;
      }

      .c22 > * + * {
        margin-top: 16px;
      }

      .c44 > * {
        margin-top: 0;
        margin-bottom: 0;
      }

      .c44 > * + * {
        margin-top: 24px;
      }

      .c45 > * {
        margin-top: 0;
        margin-bottom: 0;
      }

      .c45 > * + * {
        margin-top: 8px;
      }

      .c47 > * {
        margin-top: 0;
        margin-bottom: 0;
      }

      .c47 > * + * {
        margin-top: 4px;
      }

      .c26 {
        -webkit-align-items: stretch;
        -webkit-box-align: stretch;
        -ms-flex-align: stretch;
        align-items: stretch;
        display: -webkit-box;
        display: -webkit-flex;
        display: -ms-flexbox;
        display: flex;
        -webkit-flex-direction: column;
        -ms-flex-direction: column;
        flex-direction: column;
      }

      .c29 {
        -webkit-align-items: center;
        -webkit-box-align: center;
        -ms-flex-align: center;
        align-items: center;
        display: -webkit-box;
        display: -webkit-flex;
        display: -ms-flexbox;
        display: flex;
        -webkit-flex-direction: row;
        -ms-flex-direction: row;
        flex-direction: row;
      }

      .c30 {
        -webkit-align-items: center;
        -webkit-box-align: center;
        -ms-flex-align: center;
        align-items: center;
        display: -webkit-box;
        display: -webkit-flex;
        display: -ms-flexbox;
        display: flex;
        -webkit-flex-direction: row;
        -ms-flex-direction: row;
        flex-direction: row;
        -webkit-box-pack: justify;
        -webkit-justify-content: space-between;
        -ms-flex-pack: justify;
        justify-content: space-between;
      }

      .c28 {
        font-weight: 600;
        color: #32324d;
        font-size: 0.75rem;
        line-height: 1.33;
      }

      .c32 {
        border: none;
        border-radius: 4px;
        padding-bottom: 0.65625rem;
        padding-left: 16px;
        padding-right: 16px;
        padding-top: 0.65625rem;
        color: #32324d;
        font-weight: 400;
        font-size: 0.875rem;
        display: block;
        width: 100%;
        background: inherit;
      }

      .c32::-webkit-input-placeholder {
        color: #8e8ea9;
        opacity: 1;
      }

      .c32::-moz-placeholder {
        color: #8e8ea9;
        opacity: 1;
      }

      .c32:-ms-input-placeholder {
        color: #8e8ea9;
        opacity: 1;
      }

      .c32::placeholder {
        color: #8e8ea9;
        opacity: 1;
      }

      .c32[aria-disabled='true'] {
        color: inherit;
      }

      .c32:focus {
        outline: none;
        box-shadow: none;
      }

      .c31 {
        border: 1px solid #dcdce4;
        border-radius: 4px;
        background: #ffffff;
        outline: none;
        box-shadow: 0;
        -webkit-transition-property: border-color,box-shadow,fill;
        transition-property: border-color,box-shadow,fill;
        -webkit-transition-duration: 0.2s;
        transition-duration: 0.2s;
      }

      .c31:focus-within {
        border: 1px solid #4945ff;
        box-shadow: #4945ff 0px 0px 0px 2px;
      }

      .c27 > * {
        margin-top: 0;
        margin-bottom: 0;
      }

      .c27 > * + * {
        margin-top: 4px;
      }

      .c34 {
        -webkit-align-items: stretch;
        -webkit-box-align: stretch;
        -ms-flex-align: stretch;
        align-items: stretch;
        display: -webkit-box;
        display: -webkit-flex;
        display: -ms-flexbox;
        display: flex;
        -webkit-flex-direction: column;
        -ms-flex-direction: column;
        flex-direction: column;
      }

      .c36 {
        -webkit-align-items: center;
        -webkit-box-align: center;
        -ms-flex-align: center;
        align-items: center;
        display: -webkit-box;
        display: -webkit-flex;
        display: -ms-flexbox;
        display: flex;
        -webkit-flex-direction: row;
        -ms-flex-direction: row;
        flex-direction: row;
      }

      .c37 {
        font-weight: 600;
        color: #32324d;
        font-size: 0.75rem;
        line-height: 1.33;
      }

      .c38 {
        border: 1px solid #dcdce4;
        border-radius: 4px;
        padding-left: 16px;
        padding-right: 16px;
        padding-top: 12px;
        padding-bottom: 12px;
        background: #ffffff;
        outline: none;
        box-shadow: 0;
        -webkit-transition-property: border-color,box-shadow,fill;
        transition-property: border-color,box-shadow,fill;
        -webkit-transition-duration: 0.2s;
        transition-duration: 0.2s;
      }

      .c38:focus-within {
        border: 1px solid #4945ff;
        box-shadow: #4945ff 0px 0px 0px 2px;
      }

      .c39 {
        display: block;
        width: 100%;
        font-weight: 400;
        font-size: 0.875rem;
        border: none;
        color: #32324d;
        resize: none;
        background: inherit;
      }

      .c39::-webkit-input-placeholder {
        color: #8e8ea9;
        opacity: 1;
      }

      .c39::-moz-placeholder {
        color: #8e8ea9;
        opacity: 1;
      }

      .c39:-ms-input-placeholder {
        color: #8e8ea9;
        opacity: 1;
      }

      .c39::placeholder {
        color: #8e8ea9;
        opacity: 1;
      }

      .c39:focus-within {
        outline: none;
      }

      .c35 > * {
        margin-top: 0;
        margin-bottom: 0;
      }

      .c35 > * + * {
        margin-top: 4px;
      }

      .c33 textarea {
        height: 5rem;
        line-height: 1.25rem;
      }

      .c33 textarea::-webkit-input-placeholder {
        font-weight: 400;
        font-size: 0.875rem;
        line-height: 1.43;
        color: #8e8ea9;
        opacity: 1;
      }

      .c33 textarea::-moz-placeholder {
        font-weight: 400;
        font-size: 0.875rem;
        line-height: 1.43;
        color: #8e8ea9;
        opacity: 1;
      }

      .c33 textarea:-ms-input-placeholder {
        font-weight: 400;
        font-size: 0.875rem;
        line-height: 1.43;
        color: #8e8ea9;
        opacity: 1;
      }

      .c33 textarea::placeholder {
        font-weight: 400;
        font-size: 0.875rem;
        line-height: 1.43;
        color: #8e8ea9;
        opacity: 1;
      }

      .c23 {
        color: #32324d;
        font-weight: 500;
        font-size: 1rem;
        line-height: 1.25;
      }

      .c46 {
        color: #666687;
        font-size: 0.875rem;
        line-height: 1.43;
      }

      .c6 {
        color: #4945ff;
        font-size: 0.75rem;
        line-height: 1.33;
      }

      .c4 {
        padding-right: 8px;
      }

      .c3 {
        display: -webkit-inline-box;
        display: -webkit-inline-flex;
        display: -ms-inline-flexbox;
        display: inline-flex;
        -webkit-align-items: center;
        -webkit-box-align: center;
        -ms-flex-align: center;
        align-items: center;
        -webkit-text-decoration: none;
        text-decoration: none;
        position: relative;
        outline: none;
      }

      .c3 svg path {
        fill: #4945ff;
      }

      .c3 svg {
        font-size: 0.625rem;
      }

      .c3:after {
        -webkit-transition-property: all;
        transition-property: all;
        -webkit-transition-duration: 0.2s;
        transition-duration: 0.2s;
        border-radius: 8px;
        content: '';
        position: absolute;
        top: -4px;
        bottom: -4px;
        left: -4px;
        right: -4px;
        border: 2px solid transparent;
      }

      .c3:focus-visible {
        outline: none;
      }

      .c3:focus-visible:after {
        border-radius: 8px;
        content: '';
        position: absolute;
        top: -5px;
        bottom: -5px;
        left: -5px;
        right: -5px;
        border: 2px solid #4945ff;
      }

      .c5 {
        display: -webkit-box;
        display: -webkit-flex;
        display: -ms-flexbox;
        display: flex;
      }

      .c1 {
        background: #f6f6f9;
        padding-top: 24px;
        padding-right: 56px;
        padding-bottom: 40px;
        padding-left: 56px;
      }

      .c2 {
        padding-bottom: 8px;
      }

      .c18 {
        padding-right: 56px;
        padding-left: 56px;
      }

      .c7 {
        -webkit-align-items: center;
        -webkit-box-align: center;
        -ms-flex-align: center;
        align-items: center;
        display: -webkit-box;
        display: -webkit-flex;
        display: -ms-flexbox;
        display: flex;
        -webkit-flex-direction: row;
        -ms-flex-direction: row;
        flex-direction: row;
        -webkit-box-pack: justify;
        -webkit-justify-content: space-between;
        -ms-flex-pack: justify;
        justify-content: space-between;
      }

      .c8 {
        -webkit-align-items: center;
        -webkit-box-align: center;
        -ms-flex-align: center;
        align-items: center;
        display: -webkit-box;
        display: -webkit-flex;
        display: -ms-flexbox;
        display: flex;
        -webkit-flex-direction: row;
        -ms-flex-direction: row;
        flex-direction: row;
      }

      .c9 {
        color: #32324d;
        font-weight: 600;
        font-size: 2rem;
        line-height: 1.25;
      }

      .c17 {
        color: #666687;
        font-size: 1rem;
        line-height: 1.5;
      }

      .c0:focus-visible {
        outline: none;
      }

      .c40 {
        background: #ffffff;
        border-radius: 4px;
        box-shadow: 0px 1px 4px rgba(33,33,52,0.1);
      }

      .c43 {
        padding-top: 24px;
        padding-right: 32px;
        padding-bottom: 24px;
        padding-left: 32px;
      }

      .c69 {
        background: #eaeaef;
        padding-top: 24px;
        padding-right: 32px;
        padding-bottom: 24px;
        padding-left: 32px;
      }

      .c24 {
        display: grid;
        grid-template-columns: repeat(12,1fr);
        gap: 16px;
      }

      .c41 {
        display: grid;
        grid-template-columns: repeat(12,1fr);
        gap: 0px;
      }

      .c25 {
        grid-column: span 6;
        max-width: 100%;
      }

      .c42 {
        grid-column: span 7;
        max-width: 100%;
      }

      .c68 {
        grid-column: span 5;
        max-width: 100%;
      }

      .c61 {
        color: #4945ff;
        font-size: 0.75rem;
        line-height: 1.33;
      }

      .c62 {
        color: #4a4a6a;
        display: block;
        white-space: nowrap;
        overflow: hidden;
        text-overflow: ellipsis;
        font-weight: 500;
        font-size: 1rem;
        line-height: 1.25;
      }

      .c63 {
        color: #666687;
        font-size: 0.875rem;
        line-height: 1.43;
      }

      .c48 {
        border-radius: 4px;
      }

      .c51 {
        background: #f6f6f9;
        padding-top: 24px;
        padding-right: 24px;
        padding-bottom: 24px;
        padding-left: 24px;
      }

      .c54 {
        max-width: 100%;
        -webkit-flex: 1;
        -ms-flex: 1;
        flex: 1;
      }

      .c57 {
        min-width: 0px;
        -webkit-flex: 1;
        -ms-flex: 1;
        flex: 1;
      }

      .c64 {
        background: #dcdce4;
        border-radius: 50%;
        cursor: pointer;
        width: 2rem;
        height: 2rem;
        -webkit-flex-shrink: 0;
        -ms-flex-negative: 0;
        flex-shrink: 0;
        cursor: pointer;
      }

      .c66 {
        color: #666687;
        width: 0.6875rem;
      }

      .c52 {
        -webkit-align-items: center;
        -webkit-box-align: center;
        -ms-flex-align: center;
        align-items: center;
        display: -webkit-box;
        display: -webkit-flex;
        display: -ms-flexbox;
        display: flex;
        -webkit-flex-direction: row;
        -ms-flex-direction: row;
        flex-direction: row;
        -webkit-box-pack: justify;
        -webkit-justify-content: space-between;
        -ms-flex-pack: justify;
        justify-content: space-between;
      }

      .c55 {
        -webkit-align-items: center;
        -webkit-box-align: center;
        -ms-flex-align: center;
        align-items: center;
        display: -webkit-box;
        display: -webkit-flex;
        display: -ms-flexbox;
        display: flex;
        -webkit-flex-direction: row;
        -ms-flex-direction: row;
        flex-direction: row;
      }

      .c65 {
        -webkit-align-items: center;
        -webkit-box-align: center;
        -ms-flex-align: center;
        align-items: center;
        display: -webkit-box;
        display: -webkit-flex;
        display: -ms-flexbox;
        display: flex;
        -webkit-flex-direction: row;
        -ms-flex-direction: row;
        flex-direction: row;
        -webkit-flex-shrink: 0;
        -ms-flex-negative: 0;
        flex-shrink: 0;
        -webkit-box-pack: center;
        -webkit-justify-content: center;
        -ms-flex-pack: center;
        justify-content: center;
      }

      .c49 {
        border: 1px solid #f6f6f9;
      }

      .c49:hover:not([aria-disabled='true']) {
        border: 1px solid #4945ff;
      }

<<<<<<< HEAD
      .c49:hover:not([aria-disabled='true']) .sc-uWCef {
=======
      .c49:hover:not([aria-disabled='true']) .sc-OVzLa {
>>>>>>> eb374ad2
        color: #271fe0;
      }

      .c49:hover:not([aria-disabled='true']) .c60 {
        color: #4945ff;
      }

      .c49:hover:not([aria-disabled='true']) > .c50 {
        background: #f0f0ff;
      }

      .c49:hover:not([aria-disabled='true']) [data-strapi-dropdown='true'] {
        background: #d9d8ff;
      }

      .c58 {
        background: transparent;
        border: none;
        position: relative;
        outline: none;
      }

      .c58[aria-disabled='true'] {
        pointer-events: none;
      }

      .c58[aria-disabled='true'] svg path {
        fill: #666687;
      }

      .c58 svg {
        display: -webkit-box;
        display: -webkit-flex;
        display: -ms-flexbox;
        display: flex;
        font-size: 0.625rem;
      }

      .c58 svg path {
        fill: #4945ff;
      }

      .c58:after {
        -webkit-transition-property: all;
        transition-property: all;
        -webkit-transition-duration: 0.2s;
        transition-duration: 0.2s;
        border-radius: 8px;
        content: '';
        position: absolute;
        top: -4px;
        bottom: -4px;
        left: -4px;
        right: -4px;
        border: 2px solid transparent;
      }

      .c58:focus-visible {
        outline: none;
      }

      .c58:focus-visible:after {
        border-radius: 8px;
        content: '';
        position: absolute;
        top: -5px;
        bottom: -5px;
        left: -5px;
        right: -5px;
        border: 2px solid #4945ff;
      }

      .c56 > * {
        margin-left: 0;
        margin-right: 0;
      }

      .c56 > * + * {
        margin-left: 12px;
      }

      .c67 path {
        fill: #666687;
      }

      .c59 {
        text-align: left;
      }

      .c59 > span {
        max-width: 100%;
      }

      .c59 svg {
        width: 0.875rem;
        height: 0.875rem;
      }

      .c59 svg path {
        fill: #8e8ea9;
      }

      .c53 {
        min-height: 5.5rem;
        border-radius: 4px;
      }

      .c53:hover svg path {
        fill: #4945ff;
      }

      @media (max-width:68.75rem) {
        .c25 {
          grid-column: span;
        }
      }

      @media (max-width:34.375rem) {
        .c25 {
          grid-column: span;
        }
      }

      @media (max-width:68.75rem) {
        .c42 {
          grid-column: span;
        }
      }

      @media (max-width:34.375rem) {
        .c42 {
          grid-column: span;
        }
      }

      @media (max-width:68.75rem) {
        .c68 {
          grid-column: span;
        }
      }

      @media (max-width:34.375rem) {
        .c68 {
          grid-column: span;
        }
      }

      <main
        aria-labelledby="main-content-title"
        class="c0"
        id="main-content"
        tabindex="-1"
      >
        <form
          action="#"
          novalidate=""
        >
          <div
            style="height: 0px;"
          >
            <div
              class="c1"
              data-strapi-header="true"
            >
              <div
                class="c2"
              >
                <a
                  aria-current="page"
                  class="c3 active"
                  href="/settings/users-permissions/roles"
                >
                  <span
                    aria-hidden="true"
                    class="c4 c5"
                  >
                    <svg
                      fill="none"
                      height="1em"
                      viewBox="0 0 24 24"
                      width="1em"
                      xmlns="http://www.w3.org/2000/svg"
                    >
                      <path
                        d="M24 13.3a.2.2 0 01-.2.2H5.74l8.239 8.239a.2.2 0 010 .282L12.14 23.86a.2.2 0 01-.282 0L.14 12.14a.2.2 0 010-.282L11.86.14a.2.2 0 01.282 0L13.98 1.98a.2.2 0 010 .282L5.74 10.5H23.8c.11 0 .2.09.2.2v2.6z"
                        fill="#212134"
                      />
                    </svg>
                  </span>
                  <span
                    class="c6"
                  >
                    Back
                  </span>
                </a>
              </div>
              <div
                class="c7"
              >
                <div
                  class="c8"
                >
                  <h1
                    class="c9"
                  >
                    Authenticated
                  </h1>
                </div>
                <button
                  aria-disabled="false"
                  class="c10 c11"
                  type="submit"
                >
                  <div
                    aria-hidden="true"
                    class="c12 c13 c14"
                  >
                    <svg
                      fill="none"
                      height="1em"
                      viewBox="0 0 24 24"
                      width="1em"
                      xmlns="http://www.w3.org/2000/svg"
                    >
                      <path
                        d="M20.727 2.97a.2.2 0 01.286 0l2.85 2.89a.2.2 0 010 .28L9.554 20.854a.2.2 0 01-.285 0l-9.13-9.243a.2.2 0 010-.281l2.85-2.892a.2.2 0 01.284 0l6.14 6.209L20.726 2.97z"
                        fill="#212134"
                      />
                    </svg>
                  </div>
                  <span
                    class="c15 c16"
                  >
                    Save
                  </span>
                </button>
              </div>
              <p
                class="c17"
              >
                Default role given to authenticated user.
              </p>
            </div>
          </div>
          <div
            class="c18"
          >
            <div
              class="c19 c20"
              spacing="7"
            >
              <div
                class="c21"
              >
                <div
                  class="c19 c22"
                  spacing="4"
                >
                  <h2
                    class="c23"
                  >
                    Role details
                  </h2>
                  <div
                    class="c24"
                  >
                    <div
                      class="c25"
                    >
                      <div
                        class=""
                      >
                        <div>
                          <div>
                            <div
                              class="c26 c27"
                              spacing="1"
                            >
                              <label
                                class="c28"
                                for="textinput-1"
                              >
                                <div
                                  class="c29"
                                >
                                  Name
                                </div>
                              </label>
                              <div
                                class="c30 c31"
                              >
                                <input
                                  aria-disabled="false"
                                  aria-invalid="false"
                                  class="c32"
                                  id="textinput-1"
                                  name="name"
                                  value="Authenticated"
                                />
                              </div>
                            </div>
                          </div>
                        </div>
                      </div>
                    </div>
                    <div
                      class="c25"
                    >
                      <div
                        class=""
                      >
                        <div
                          class="c33"
                        >
                          <div>
                            <div
                              class="c34 c35"
                              spacing="1"
                            >
                              <div
                                class="c36"
                              >
                                <label
                                  class="c37"
                                  for="textarea-1"
                                >
                                  <div
                                    class="c36"
                                  >
                                    Description
                                  </div>
                                </label>
                              </div>
                              <div
                                class="c38"
                              >
                                <textarea
                                  aria-invalid="false"
                                  class="c39"
                                  id="textarea-1"
                                  name="description"
                                >
                                  Default role given to authenticated user.
                                </textarea>
                              </div>
                            </div>
                          </div>
                        </div>
                      </div>
                    </div>
                  </div>
                </div>
              </div>
              <div
                class="c40 c41"
              >
                <div
                  class="c42"
                >
                  <div
                    class="c43"
                  >
                    <div
                      class="c19 c44"
                      spacing="6"
                    >
                      <div
                        class="c19 c45"
                        spacing="2"
                      >
                        <h2
                          class="c23"
                        >
                          Permissions
                        </h2>
                        <p
                          class="c46"
                        >
                          Only actions bound by a route are listed below.
                        </p>
                      </div>
                      <div
                        class="c19 c47"
                        spacing="1"
                      >
                        <div
                          aria-disabled="false"
                          class="c48 c49"
                          data-strapi-expanded="false"
                        >
                          <div
                            class="c50 c51 c52 c53"
                            cursor=""
                          >
                            <div
                              class="c50 c54 c55 c56"
                              spacing="3"
                            >
                              <button
                                aria-controls="accordion-content-accordion-1"
                                aria-disabled="false"
                                aria-expanded="false"
                                aria-labelledby="accordion-label-accordion-1"
                                class="c50 c57 c55 c58 c59"
                                data-strapi-accordion-toggle="true"
                                type="button"
                              >
                                <span
                                  class="c60 c61"
                                >
                                  <span
<<<<<<< HEAD
                                    class="c60 sc-uWCef c62"
=======
                                    class="c60 sc-OVzLa c62"
>>>>>>> eb374ad2
                                    id="accordion-label-accordion-1"
                                  >
                                    Address
                                  </span>
                                  <p
                                    class="c60 c63"
                                    id="accordion-desc-accordion-1"
                                  >
                                    Define all allowed actions for the api::address plugin.
                                  </p>
                                </span>
                              </button>
                              <div
                                class="c50 c55 c56"
                                spacing="3"
                              >
                                <span
                                  aria-hidden="true"
                                  class="c50 c64 c65"
                                  cursor="pointer"
                                  data-strapi-dropdown="true"
                                  height="2rem"
                                  width="2rem"
                                >
                                  <svg
                                    class="c66 c67"
                                    fill="none"
                                    height="1em"
                                    viewBox="0 0 14 8"
                                    width="0.6875rem"
                                    xmlns="http://www.w3.org/2000/svg"
                                  >
                                    <path
                                      clip-rule="evenodd"
                                      d="M14 .889a.86.86 0 01-.26.625L7.615 7.736A.834.834 0 017 8a.834.834 0 01-.615-.264L.26 1.514A.861.861 0 010 .889c0-.24.087-.45.26-.625A.834.834 0 01.875 0h12.25c.237 0 .442.088.615.264a.86.86 0 01.26.625z"
                                      fill="#32324D"
                                      fill-rule="evenodd"
                                    />
                                  </svg>
                                </span>
                              </div>
                            </div>
                          </div>
                        </div>
                      </div>
                    </div>
                  </div>
                </div>
                <div
                  class="c68"
                >
                  <div
                    class="c69"
                    style="min-height: 100%;"
                  >
                    <div
                      class="c19 c45"
                      spacing="2"
                    >
                      <h3
                        class="c23"
                      >
                        Advanced settings
                      </h3>
                      <p
                        class="c46"
                      >
                        Select the application's actions or the plugin's actions and click on the cog icon to display the bound route
                      </p>
                    </div>
                  </div>
                </div>
              </div>
            </div>
          </div>
        </form>
      </main>
    `);
  });

  it("can edit a users-permissions role's name and description", async () => {
    const { getByLabelText, getByRole, getByTestId, getAllByText } = makeAndRenderApp();

    // Check loading screen
    const loader = getByTestId('loader');
    expect(loader).toBeInTheDocument();

    // After loading, check other elements
    await waitForElementToBeRemoved(loader);
    const saveButton = getByRole('button', { name: /save/i });
    expect(saveButton).toBeInTheDocument();
    const nameField = getByLabelText(/name/i);
    expect(nameField).toBeInTheDocument();
    const descriptionField = getByLabelText(/description/i);
    expect(descriptionField).toBeInTheDocument();

    // Shows error when name is missing
    await userEvent.clear(nameField);
    expect(nameField).toHaveValue('');
    await userEvent.clear(descriptionField);
    expect(descriptionField).toHaveValue('');

    // Show errors after form submit
    await userEvent.click(saveButton);
    await waitFor(() => expect(saveButton).not.toBeDisabled());
    const errorMessages = await getAllByText(/invalid value/i);
    errorMessages.forEach(errorMessage => expect(errorMessage).toBeInTheDocument());
  });

  it('can toggle the permissions accordions and actions', async () => {
    // Create app and wait for loading
    const {
      getByLabelText,
      queryByText,
      getByTestId,
      getByText,
      getAllByRole,
    } = makeAndRenderApp();
    const loader = getByTestId('loader');
    await waitForElementToBeRemoved(loader);

    // Open the collapse
    const collapse = getByText(/define all allowed actions for the api::address plugin/i);
    await userEvent.click(collapse);
    expect(getByLabelText(/select all/i)).toBeInTheDocument();

    // Display the selected action's bound route
    const actionCogButton = getByTestId('action-cog');
    await userEvent.click(actionCogButton);
    expect(getByText(/bound route to/i)).toBeInTheDocument();
    expect(getByText('POST')).toBeInTheDocument();
    expect(getByText('/addresses')).toBeInTheDocument();

    // Select all actions with the "select all" checkbox
    const [selectAllCheckbox, ...actionCheckboxes] = getAllByRole('checkbox');
    expect(selectAllCheckbox.checked).toBe(false);
    await userEvent.click(selectAllCheckbox);
    actionCheckboxes.forEach(actionCheckbox => {
      expect(actionCheckbox.checked).toBe(true);
    });

    // Close the collapse
    await userEvent.click(collapse);
    expect(queryByText(/select all/i)).not.toBeInTheDocument();
  });
});<|MERGE_RESOLUTION|>--- conflicted
+++ resolved
@@ -851,11 +851,7 @@
         border: 1px solid #4945ff;
       }
 
-<<<<<<< HEAD
-      .c49:hover:not([aria-disabled='true']) .sc-uWCef {
-=======
       .c49:hover:not([aria-disabled='true']) .sc-OVzLa {
->>>>>>> eb374ad2
         color: #271fe0;
       }
 
@@ -1267,11 +1263,7 @@
                                   class="c60 c61"
                                 >
                                   <span
-<<<<<<< HEAD
-                                    class="c60 sc-uWCef c62"
-=======
                                     class="c60 sc-OVzLa c62"
->>>>>>> eb374ad2
                                     id="accordion-label-accordion-1"
                                   >
                                     Address
