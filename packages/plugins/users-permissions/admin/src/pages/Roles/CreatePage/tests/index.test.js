import React from 'react';
import { render, waitFor } from '@testing-library/react';
import { ThemeProvider, lightTheme } from '@strapi/design-system';
import { Router, Switch, Route } from 'react-router-dom';
import { IntlProvider } from 'react-intl';
import { createMemoryHistory } from 'history';
import pluginId from '../../../../pluginId';
import RolesCreatePage from '..';
import server from './server';

jest.mock('@strapi/helper-plugin', () => {
  // Make sure the references of the mock functions stay the same, otherwise we get an endless loop
  const mockToggleNotification = jest.fn();
  const mockUseNotification = jest.fn(() => {
    return mockToggleNotification;
  });

  return {
    ...jest.requireActual('@strapi/helper-plugin'),
    useNotification: mockUseNotification,
    useOverlayBlocker: jest.fn(() => ({ lockApp: jest.fn(), unlockApp: jest.fn() })),
  };
});

function makeAndRenderApp() {
  const history = createMemoryHistory();
  const app = (
    <IntlProvider locale="en" messages={{}} textComponent="span">
      <ThemeProvider theme={lightTheme}>
        <Router history={history}>
          <Switch>
            <Route path={`/settings/${pluginId}/roles/new`} component={RolesCreatePage} />
          </Switch>
        </Router>
      </ThemeProvider>
    </IntlProvider>
  );
  const renderResult = render(app);
  history.push(`/settings/${pluginId}/roles/new`);

  return renderResult;
}

describe('Admin | containers | RoleCreatePage', () => {
  beforeAll(() => server.listen());

  beforeEach(() => jest.clearAllMocks());

  afterEach(() => server.resetHandlers());

  afterAll(() => server.close());

  it('renders users-permissions create role and matches snapshot', async () => {
    const { container, getByText, getByRole } = makeAndRenderApp();
    await waitFor(() =>
      expect(getByRole('heading', { name: /create a role/i })).toBeInTheDocument()
    );
    await waitFor(() => {
      expect(
        getByText(/define all allowed actions for the api::address plugin/i)
      ).toBeInTheDocument();
    });

    expect(container.firstChild).toMatchInlineSnapshot(`
      .c1 {
        background: #f6f6f9;
        padding-top: 40px;
        padding-right: 56px;
        padding-bottom: 40px;
        padding-left: 56px;
      }

      .c13 {
        padding-right: 56px;
        padding-left: 56px;
      }

      .c2 {
        -webkit-align-items: center;
        -webkit-box-align: center;
        -ms-flex-align: center;
        align-items: center;
        display: -webkit-box;
        display: -webkit-flex;
        display: -ms-flexbox;
        display: flex;
        -webkit-flex-direction: row;
        -ms-flex-direction: row;
        flex-direction: row;
        -webkit-box-pack: justify;
        -webkit-justify-content: space-between;
        -ms-flex-pack: justify;
        justify-content: space-between;
      }

      .c3 {
        -webkit-align-items: center;
        -webkit-box-align: center;
        -ms-flex-align: center;
        align-items: center;
        display: -webkit-box;
        display: -webkit-flex;
        display: -ms-flexbox;
        display: flex;
        -webkit-flex-direction: row;
        -ms-flex-direction: row;
        flex-direction: row;
      }

      .c4 {
        color: #32324d;
        font-weight: 600;
        font-size: 2rem;
        line-height: 1.25;
      }

      .c12 {
        color: #666687;
        font-size: 1rem;
        line-height: 1.5;
      }

      .c0:focus-visible {
        outline: none;
      }

      .c11 {
        font-weight: 600;
        color: #32324d;
        font-size: 0.75rem;
        line-height: 1.33;
      }

      .c8 {
        padding-right: 8px;
      }

      .c5 {
        display: -webkit-box;
        display: -webkit-flex;
        display: -ms-flexbox;
        display: flex;
        cursor: pointer;
        padding: 8px;
        border-radius: 4px;
        background: #ffffff;
        border: 1px solid #dcdce4;
        position: relative;
        outline: none;
      }

      .c5 svg {
        height: 12px;
        width: 12px;
      }

      .c5 svg > g,
      .c5 svg path {
        fill: #ffffff;
      }

      .c5[aria-disabled='true'] {
        pointer-events: none;
      }

      .c5:after {
        -webkit-transition-property: all;
        transition-property: all;
        -webkit-transition-duration: 0.2s;
        transition-duration: 0.2s;
        border-radius: 8px;
        content: '';
        position: absolute;
        top: -4px;
        bottom: -4px;
        left: -4px;
        right: -4px;
        border: 2px solid transparent;
      }

      .c5:focus-visible {
        outline: none;
      }

      .c5:focus-visible:after {
        border-radius: 8px;
        content: '';
        position: absolute;
        top: -5px;
        bottom: -5px;
        left: -5px;
        right: -5px;
        border: 2px solid #4945ff;
      }

      .c9 {
        height: 100%;
      }

      .c6 {
        -webkit-align-items: center;
        -webkit-box-align: center;
        -ms-flex-align: center;
        align-items: center;
        padding: 8px 16px;
        background: #4945ff;
        border: 1px solid #4945ff;
      }

      .c6 .c7 {
        display: -webkit-box;
        display: -webkit-flex;
        display: -ms-flexbox;
        display: flex;
        -webkit-align-items: center;
        -webkit-box-align: center;
        -ms-flex-align: center;
        align-items: center;
      }

      .c6 .c10 {
        color: #ffffff;
      }

      .c6[aria-disabled='true'] {
        border: 1px solid #dcdce4;
        background: #eaeaef;
      }

      .c6[aria-disabled='true'] .c10 {
        color: #666687;
      }

      .c6[aria-disabled='true'] svg > g,
      .c6[aria-disabled='true'] svg path {
        fill: #666687;
      }

      .c6[aria-disabled='true']:active {
        border: 1px solid #dcdce4;
        background: #eaeaef;
      }

      .c6[aria-disabled='true']:active .c10 {
        color: #666687;
      }

      .c6[aria-disabled='true']:active svg > g,
      .c6[aria-disabled='true']:active svg path {
        fill: #666687;
      }

      .c6:hover {
        border: 1px solid #7b79ff;
        background: #7b79ff;
      }

      .c6:active {
        border: 1px solid #4945ff;
        background: #4945ff;
      }

      .c6 svg > g,
      .c6 svg path {
        fill: #ffffff;
      }

      .c14 {
        -webkit-align-items: stretch;
        -webkit-box-align: stretch;
        -ms-flex-align: stretch;
        align-items: stretch;
        display: -webkit-box;
        display: -webkit-flex;
        display: -ms-flexbox;
        display: flex;
        -webkit-flex-direction: column;
        -ms-flex-direction: column;
        flex-direction: column;
      }

      .c15 > * {
        margin-top: 0;
        margin-bottom: 0;
      }

      .c15 > * + * {
        margin-top: 32px;
      }

      .c17 > * {
        margin-top: 0;
        margin-bottom: 0;
      }

      .c17 > * + * {
        margin-top: 16px;
      }

      .c39 > * {
        margin-top: 0;
        margin-bottom: 0;
      }

      .c39 > * + * {
        margin-top: 24px;
      }

      .c40 > * {
        margin-top: 0;
        margin-bottom: 0;
      }

      .c40 > * + * {
        margin-top: 8px;
      }

      .c42 > * {
        margin-top: 0;
        margin-bottom: 0;
      }

      .c42 > * + * {
        margin-top: 4px;
      }

      .c16 {
        background: #ffffff;
        padding-top: 24px;
        padding-right: 32px;
        padding-bottom: 24px;
        padding-left: 32px;
        border-radius: 4px;
        box-shadow: 0px 1px 4px rgba(33,33,52,0.1);
      }

      .c21 {
        -webkit-align-items: stretch;
        -webkit-box-align: stretch;
        -ms-flex-align: stretch;
        align-items: stretch;
        display: -webkit-box;
        display: -webkit-flex;
        display: -ms-flexbox;
        display: flex;
        -webkit-flex-direction: column;
        -ms-flex-direction: column;
        flex-direction: column;
      }

      .c24 {
        -webkit-align-items: center;
        -webkit-box-align: center;
        -ms-flex-align: center;
        align-items: center;
        display: -webkit-box;
        display: -webkit-flex;
        display: -ms-flexbox;
        display: flex;
        -webkit-flex-direction: row;
        -ms-flex-direction: row;
        flex-direction: row;
      }

      .c25 {
        -webkit-align-items: center;
        -webkit-box-align: center;
        -ms-flex-align: center;
        align-items: center;
        display: -webkit-box;
        display: -webkit-flex;
        display: -ms-flexbox;
        display: flex;
        -webkit-flex-direction: row;
        -ms-flex-direction: row;
        flex-direction: row;
        -webkit-box-pack: justify;
        -webkit-justify-content: space-between;
        -ms-flex-pack: justify;
        justify-content: space-between;
      }

      .c23 {
        font-weight: 600;
        color: #32324d;
        font-size: 0.75rem;
        line-height: 1.33;
      }

      .c27 {
        border: none;
        border-radius: 4px;
        padding-bottom: 0.65625rem;
        padding-left: 16px;
        padding-right: 16px;
        padding-top: 0.65625rem;
        color: #32324d;
        font-weight: 400;
        font-size: 0.875rem;
        display: block;
        width: 100%;
        background: inherit;
      }

      .c27::-webkit-input-placeholder {
        color: #8e8ea9;
        opacity: 1;
      }

      .c27::-moz-placeholder {
        color: #8e8ea9;
        opacity: 1;
      }

      .c27:-ms-input-placeholder {
        color: #8e8ea9;
        opacity: 1;
      }

      .c27::placeholder {
        color: #8e8ea9;
        opacity: 1;
      }

      .c27[aria-disabled='true'] {
        color: inherit;
      }

      .c27:focus {
        outline: none;
        box-shadow: none;
      }

      .c26 {
        border: 1px solid #dcdce4;
        border-radius: 4px;
        background: #ffffff;
        outline: none;
        box-shadow: 0;
        -webkit-transition-property: border-color,box-shadow,fill;
        transition-property: border-color,box-shadow,fill;
        -webkit-transition-duration: 0.2s;
        transition-duration: 0.2s;
      }

      .c26:focus-within {
        border: 1px solid #4945ff;
        box-shadow: #4945ff 0px 0px 0px 2px;
      }

      .c22 > * {
        margin-top: 0;
        margin-bottom: 0;
      }

      .c22 > * + * {
        margin-top: 4px;
      }

      .c29 {
        -webkit-align-items: stretch;
        -webkit-box-align: stretch;
        -ms-flex-align: stretch;
        align-items: stretch;
        display: -webkit-box;
        display: -webkit-flex;
        display: -ms-flexbox;
        display: flex;
        -webkit-flex-direction: column;
        -ms-flex-direction: column;
        flex-direction: column;
      }

      .c31 {
        -webkit-align-items: center;
        -webkit-box-align: center;
        -ms-flex-align: center;
        align-items: center;
        display: -webkit-box;
        display: -webkit-flex;
        display: -ms-flexbox;
        display: flex;
        -webkit-flex-direction: row;
        -ms-flex-direction: row;
        flex-direction: row;
      }

      .c32 {
        font-weight: 600;
        color: #32324d;
        font-size: 0.75rem;
        line-height: 1.33;
      }

      .c33 {
        border: 1px solid #dcdce4;
        border-radius: 4px;
        padding-left: 16px;
        padding-right: 16px;
        padding-top: 12px;
        padding-bottom: 12px;
        background: #ffffff;
        outline: none;
        box-shadow: 0;
        -webkit-transition-property: border-color,box-shadow,fill;
        transition-property: border-color,box-shadow,fill;
        -webkit-transition-duration: 0.2s;
        transition-duration: 0.2s;
      }

      .c33:focus-within {
        border: 1px solid #4945ff;
        box-shadow: #4945ff 0px 0px 0px 2px;
      }

      .c34 {
        display: block;
        width: 100%;
        font-weight: 400;
        font-size: 0.875rem;
        border: none;
        color: #32324d;
        resize: none;
        background: inherit;
      }

      .c34::-webkit-input-placeholder {
        color: #8e8ea9;
        opacity: 1;
      }

      .c34::-moz-placeholder {
        color: #8e8ea9;
        opacity: 1;
      }

      .c34:-ms-input-placeholder {
        color: #8e8ea9;
        opacity: 1;
      }

      .c34::placeholder {
        color: #8e8ea9;
        opacity: 1;
      }

      .c34:focus-within {
        outline: none;
      }

      .c30 > * {
        margin-top: 0;
        margin-bottom: 0;
      }

      .c30 > * + * {
        margin-top: 4px;
      }

      .c28 textarea {
        height: 5rem;
        line-height: 1.25rem;
      }

      .c28 textarea::-webkit-input-placeholder {
        font-weight: 400;
        font-size: 0.875rem;
        line-height: 1.43;
        color: #8e8ea9;
        opacity: 1;
      }

      .c28 textarea::-moz-placeholder {
        font-weight: 400;
        font-size: 0.875rem;
        line-height: 1.43;
        color: #8e8ea9;
        opacity: 1;
      }

      .c28 textarea:-ms-input-placeholder {
        font-weight: 400;
        font-size: 0.875rem;
        line-height: 1.43;
        color: #8e8ea9;
        opacity: 1;
      }

      .c28 textarea::placeholder {
        font-weight: 400;
        font-size: 0.875rem;
        line-height: 1.43;
        color: #8e8ea9;
        opacity: 1;
      }

      .c18 {
        color: #32324d;
        font-weight: 500;
        font-size: 1rem;
        line-height: 1.25;
      }

      .c41 {
        color: #666687;
        font-size: 0.875rem;
        line-height: 1.43;
      }

      .c35 {
        background: #ffffff;
        border-radius: 4px;
        box-shadow: 0px 1px 4px rgba(33,33,52,0.1);
      }

      .c38 {
        padding-top: 24px;
        padding-right: 32px;
        padding-bottom: 24px;
        padding-left: 32px;
      }

      .c63 {
        background: #eaeaef;
        padding-top: 24px;
        padding-right: 32px;
        padding-bottom: 24px;
        padding-left: 32px;
      }

      .c19 {
        display: grid;
        grid-template-columns: repeat(12,1fr);
        gap: 16px;
      }

      .c36 {
        display: grid;
        grid-template-columns: repeat(12,1fr);
        gap: 0px;
      }

      .c20 {
        grid-column: span 6;
        max-width: 100%;
      }

      .c37 {
        grid-column: span 7;
        max-width: 100%;
      }

      .c62 {
        grid-column: span 5;
        max-width: 100%;
      }

      .c54 {
        color: #4945ff;
        font-size: 0.75rem;
        line-height: 1.33;
      }

      .c55 {
        color: #4a4a6a;
        font-weight: 500;
        font-size: 1rem;
        line-height: 1.25;
      }

      .c56 {
        color: #666687;
        font-size: 0.875rem;
        line-height: 1.43;
      }

      .c43 {
        border-radius: 4px;
      }

      .c46 {
        background: #f6f6f9;
        padding-right: 24px;
        padding-left: 24px;
      }

      .c49 {
        -webkit-flex: 1;
        -ms-flex: 1;
        flex: 1;
      }

      .c58 {
        background: #dcdce4;
        border-radius: 50%;
        cursor: pointer;
        width: 2rem;
        height: 2rem;
        cursor: pointer;
      }

      .c60 {
        color: #666687;
        width: 0.6875rem;
      }

      .c47 {
        -webkit-align-items: center;
        -webkit-box-align: center;
        -ms-flex-align: center;
        align-items: center;
        display: -webkit-box;
        display: -webkit-flex;
        display: -ms-flexbox;
        display: flex;
        -webkit-flex-direction: row;
        -ms-flex-direction: row;
        flex-direction: row;
        -webkit-box-pack: justify;
        -webkit-justify-content: space-between;
        -ms-flex-pack: justify;
        justify-content: space-between;
      }

      .c50 {
        -webkit-align-items: center;
        -webkit-box-align: center;
        -ms-flex-align: center;
        align-items: center;
        display: -webkit-box;
        display: -webkit-flex;
        display: -ms-flexbox;
        display: flex;
        -webkit-flex-direction: row;
        -ms-flex-direction: row;
        flex-direction: row;
      }

      .c59 {
        -webkit-align-items: center;
        -webkit-box-align: center;
        -ms-flex-align: center;
        align-items: center;
        display: -webkit-box;
        display: -webkit-flex;
        display: -ms-flexbox;
        display: flex;
        -webkit-flex-direction: row;
        -ms-flex-direction: row;
        flex-direction: row;
        -webkit-box-pack: center;
        -webkit-justify-content: center;
        -ms-flex-pack: center;
        justify-content: center;
      }

      .c44 {
        border: 1px solid #f6f6f9;
      }

      .c44:hover:not([aria-disabled='true']) {
        border: 1px solid #4945ff;
      }

<<<<<<< HEAD
      .c41:hover:not([aria-disabled='true']) .sc-dSaQTq {
=======
      .c44:hover:not([aria-disabled='true']) .sc-hrJiTw {
>>>>>>> ac160916
        color: #271fe0;
      }

      .c44:hover:not([aria-disabled='true']) .c53 {
        color: #4945ff;
      }

      .c44:hover:not([aria-disabled='true']) > .c45 {
        background: #f0f0ff;
      }

      .c44:hover:not([aria-disabled='true']) [data-strapi-dropdown='true'] {
        background: #d9d8ff;
      }

      .c51 {
        background: transparent;
        border: none;
        position: relative;
        outline: none;
      }

      .c51[aria-disabled='true'] {
        pointer-events: none;
      }

      .c51[aria-disabled='true'] svg path {
        fill: #666687;
      }

      .c51 svg {
        display: -webkit-box;
        display: -webkit-flex;
        display: -ms-flexbox;
        display: flex;
        font-size: 0.625rem;
      }

      .c51 svg path {
        fill: #4945ff;
      }

      .c51:after {
        -webkit-transition-property: all;
        transition-property: all;
        -webkit-transition-duration: 0.2s;
        transition-duration: 0.2s;
        border-radius: 8px;
        content: '';
        position: absolute;
        top: -4px;
        bottom: -4px;
        left: -4px;
        right: -4px;
        border: 2px solid transparent;
      }

      .c51:focus-visible {
        outline: none;
      }

      .c51:focus-visible:after {
        border-radius: 8px;
        content: '';
        position: absolute;
        top: -5px;
        bottom: -5px;
        left: -5px;
        right: -5px;
        border: 2px solid #4945ff;
      }

      .c57 > * {
        margin-left: 0;
        margin-right: 0;
      }

      .c57 > * + * {
        margin-left: 12px;
      }

      .c61 path {
        fill: #666687;
      }

      .c52 {
        text-align: left;
      }

      .c52 svg {
        width: 0.875rem;
        height: 0.875rem;
      }

      .c52 svg path {
        fill: #8e8ea9;
      }

      .c48 {
        height: 5.5rem;
        border-radius: 4px;
      }

      .c48:hover svg path {
        fill: #4945ff;
      }

      @media (max-width:68.75rem) {
        .c20 {
          grid-column: span;
        }
      }

      @media (max-width:34.375rem) {
        .c20 {
          grid-column: span;
        }
      }

      @media (max-width:68.75rem) {
        .c37 {
          grid-column: span;
        }
      }

      @media (max-width:34.375rem) {
        .c37 {
          grid-column: span;
        }
      }

      @media (max-width:68.75rem) {
        .c62 {
          grid-column: span;
        }
      }

      @media (max-width:34.375rem) {
        .c62 {
          grid-column: span;
        }
      }

      <main
        aria-labelledby="main-content-title"
        class="c0"
        id="main-content"
        tabindex="-1"
      >
        <form
          action="#"
          novalidate=""
        >
          <div
            style="height: 0px;"
          >
            <div
              class="c1"
              data-strapi-header="true"
            >
              <div
                class="c2"
              >
                <div
                  class="c3"
                >
                  <h1
                    class="c4"
                  >
                    Create a role
                  </h1>
                </div>
                <button
                  aria-disabled="false"
                  class="c5 c6"
                  type="submit"
                >
                  <div
                    aria-hidden="true"
                    class="c7 c8 c9"
                  >
                    <svg
                      fill="none"
                      height="1em"
                      viewBox="0 0 24 24"
                      width="1em"
                      xmlns="http://www.w3.org/2000/svg"
                    >
                      <path
                        d="M20.727 2.97a.2.2 0 01.286 0l2.85 2.89a.2.2 0 010 .28L9.554 20.854a.2.2 0 01-.285 0l-9.13-9.243a.2.2 0 010-.281l2.85-2.892a.2.2 0 01.284 0l6.14 6.209L20.726 2.97z"
                        fill="#212134"
                      />
                    </svg>
                  </div>
                  <span
                    class="c10 c11"
                  >
                    Save
                  </span>
                </button>
              </div>
              <p
                class="c12"
              >
                Define the rights given to the role
              </p>
            </div>
          </div>
          <div
            class="c13"
          >
            <div
              class="c14 c15"
              spacing="7"
            >
              <div
                class="c16"
              >
                <div
                  class="c14 c17"
                  spacing="4"
                >
                  <h2
                    class="c18"
                  >
                    Role details
                  </h2>
                  <div
                    class="c19"
                  >
                    <div
                      class="c20"
                    >
                      <div
                        class=""
                      >
                        <div>
                          <div>
                            <div
                              class="c21 c22"
                              spacing="1"
                            >
                              <label
                                class="c23"
                                for="textinput-1"
                              >
                                <div
                                  class="c24"
                                >
                                  Name
                                </div>
                              </label>
                              <div
                                class="c25 c26"
                              >
                                <input
                                  aria-disabled="false"
                                  aria-invalid="false"
                                  class="c27"
                                  id="textinput-1"
                                  name="name"
                                  value=""
                                />
                              </div>
                            </div>
                          </div>
                        </div>
                      </div>
                    </div>
                    <div
                      class="c20"
                    >
                      <div
                        class=""
                      >
                        <div
                          class="c28"
                        >
                          <div>
                            <div
                              class="c29 c30"
                              spacing="1"
                            >
                              <div
                                class="c31"
                              >
                                <label
                                  class="c32"
                                  for="textarea-1"
                                >
                                  <div
                                    class="c31"
                                  >
                                    Description
                                  </div>
                                </label>
                              </div>
                              <div
                                class="c33"
                              >
                                <textarea
                                  aria-invalid="false"
                                  class="c34"
                                  id="textarea-1"
                                  name="description"
                                />
                              </div>
                            </div>
                          </div>
                        </div>
                      </div>
                    </div>
                  </div>
                </div>
              </div>
              <div
                class="c35 c36"
              >
                <div
                  class="c37"
                >
                  <div
                    class="c38"
                  >
                    <div
                      class="c14 c39"
                      spacing="6"
                    >
                      <div
                        class="c14 c40"
                        spacing="2"
                      >
                        <h2
                          class="c18"
                        >
                          Permissions
                        </h2>
                        <p
                          class="c41"
                        >
                          Only actions bound by a route are listed below.
                        </p>
                      </div>
                      <div
                        class="c14 c42"
                        spacing="1"
                      >
                        <div
                          aria-disabled="false"
                          class="c43 c44"
                          data-strapi-expanded="false"
                        >
                          <div
                            class="c45 c46 c47 c48"
                            cursor=""
                          >
                            <button
                              aria-controls="accordion-content-accordion-1"
                              aria-disabled="false"
                              aria-expanded="false"
                              aria-labelledby="accordion-label-accordion-1"
                              class="c45 c49 c50 c51 c52"
                              data-strapi-accordion-toggle="true"
                              type="button"
                            >
                              <span
                                class="c53 c54"
                              >
                                <span
                                  class="c53 c55"
                                  id="accordion-label-accordion-1"
                                >
                                  Address
                                </span>
                                <p
                                  class="c53 c56"
                                  id="accordion-desc-accordion-1"
                                >
                                  Define all allowed actions for the api::address plugin.
                                </p>
                              </span>
                            </button>
                            <div
                              class="c45 c50 c57"
                              spacing="3"
                            >
                              <span
                                aria-hidden="true"
                                class="c45 c58 c59"
                                cursor="pointer"
                                data-strapi-dropdown="true"
                                height="2rem"
                                width="2rem"
                              >
                                <svg
                                  class="c60 c61"
                                  fill="none"
                                  height="1em"
                                  viewBox="0 0 14 8"
                                  width="0.6875rem"
                                  xmlns="http://www.w3.org/2000/svg"
                                >
                                  <path
                                    clip-rule="evenodd"
                                    d="M14 .889a.86.86 0 01-.26.625L7.615 7.736A.834.834 0 017 8a.834.834 0 01-.615-.264L.26 1.514A.861.861 0 010 .889c0-.24.087-.45.26-.625A.834.834 0 01.875 0h12.25c.237 0 .442.088.615.264a.86.86 0 01.26.625z"
                                    fill="#32324D"
                                    fill-rule="evenodd"
                                  />
                                </svg>
                              </span>
                            </div>
                          </div>
                        </div>
                      </div>
                    </div>
                  </div>
                </div>
                <div
                  class="c62"
                >
                  <div
                    class="c63"
                    style="min-height: 100%;"
                  >
                    <div
                      class="c14 c40"
                      spacing="2"
                    >
                      <h3
                        class="c18"
                      >
                        Advanced settings
                      </h3>
                      <p
                        class="c41"
                      >
                        Select the application's actions or the plugin's actions and click on the cog icon to display the bound route
                      </p>
                    </div>
                  </div>
                </div>
              </div>
            </div>
          </div>
        </form>
      </main>
    `);
  });
});<|MERGE_RESOLUTION|>--- conflicted
+++ resolved
@@ -762,11 +762,7 @@
         border: 1px solid #4945ff;
       }
 
-<<<<<<< HEAD
-      .c41:hover:not([aria-disabled='true']) .sc-dSaQTq {
-=======
-      .c44:hover:not([aria-disabled='true']) .sc-hrJiTw {
->>>>>>> ac160916
+      .c44:hover:not([aria-disabled='true']) .sc-jcneYm {
         color: #271fe0;
       }
 
