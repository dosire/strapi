/* eslint-disable react/jsx-no-constructed-context-values */

import React from 'react';
import { render, screen, waitFor } from '@testing-library/react';
import { IntlProvider } from 'react-intl';
import { QueryClient, QueryClientProvider } from 'react-query';
import { ThemeProvider, lightTheme } from '@strapi/design-system';
import { TrackingProvider, useRBAC } from '@strapi/helper-plugin';
import { Router } from 'react-router-dom';
import { createMemoryHistory } from 'history';

import RoleListPage from '../index';
import server from './server';

jest.mock('@strapi/helper-plugin', () => ({
  ...jest.requireActual('@strapi/helper-plugin'),
  useNotification: jest.fn(),
  useRBAC: jest.fn(),
  CheckPermissions: jest.fn(({ children }) => children),
}));

const client = new QueryClient({
  defaultOptions: {
    queries: {
      retry: false,
    },
  },
});

const makeApp = (history) => (
  <Router history={history}>
    <TrackingProvider>
      <ThemeProvider theme={lightTheme}>
        <QueryClientProvider client={client}>
          <IntlProvider locale="en" messages={{}} textComponent="span">
            <RoleListPage />
          </IntlProvider>
        </QueryClientProvider>
      </ThemeProvider>
    </TrackingProvider>
  </Router>
);

describe('Plugin | Users and Permissions | RoleListPage', () => {
  beforeAll(() => server.listen());

  beforeEach(() => {
    jest.clearAllMocks();
  });

  afterEach(() => server.resetHandlers());

  afterAll(() => server.close());

  it('renders and matches the snapshot', () => {
    useRBAC.mockImplementation(() => ({ isLoading: false, allowedActions: { canRead: true } }));
    const history = createMemoryHistory();
    const App = makeApp(history);
    const {
      container: { firstChild },
    } = render(App);

    expect(firstChild).toMatchInlineSnapshot(`
      .c1 {
        padding-bottom: 56px;
      }

      .c4 {
        background: #f6f6f9;
        padding-top: 40px;
        padding-right: 56px;
        padding-bottom: 40px;
        padding-left: 56px;
      }

      .c6 {
        min-width: 0;
      }

      .c10 {
        background: #4945ff;
        padding: 8px;
        padding-right: 16px;
        padding-left: 16px;
        border-radius: 4px;
        border-color: #4945ff;
        border: 1px solid #4945ff;
        cursor: pointer;
      }

      .c16 {
        padding-right: 56px;
        padding-bottom: 16px;
        padding-left: 56px;
      }

      .c19 {
        background: #ffffff;
        padding: 8px;
        border-radius: 4px;
        border-color: #dcdce4;
        border: 1px solid #dcdce4;
        width: 2rem;
        height: 2rem;
        cursor: pointer;
      }

      .c23 {
        color: #32324d;
      }

      .c25 {
        -webkit-flex-shrink: 0;
        -ms-flex-negative: 0;
        flex-shrink: 0;
      }

      .c27 {
        padding-right: 56px;
        padding-left: 56px;
      }

      .c31 {
        background: #ffffff;
        padding: 64px;
        border-radius: 4px;
        box-shadow: 0px 1px 4px rgba(33,33,52,0.1);
      }

      .c33 {
        padding-bottom: 24px;
      }

      .c35 {
        padding-bottom: 16px;
      }

      .c9 {
        font-weight: 600;
        font-size: 2rem;
        line-height: 1.25;
        color: #32324d;
      }

      .c14 {
        font-size: 0.75rem;
        line-height: 1.33;
        font-weight: 600;
        line-height: 0;
        color: #ffffff;
      }

      .c15 {
        font-size: 1rem;
        line-height: 1.5;
        color: #666687;
      }

      .c36 {
        font-weight: 500;
        font-size: 1rem;
        line-height: 1.25;
        color: #666687;
        text-align: center;
      }

      .c5 {
        -webkit-align-items: center;
        -webkit-box-align: center;
        -ms-flex-align: center;
        align-items: center;
        display: -webkit-box;
        display: -webkit-flex;
        display: -ms-flexbox;
        display: flex;
        -webkit-flex-direction: row;
        -ms-flex-direction: row;
        flex-direction: row;
        -webkit-box-pack: justify;
        -webkit-justify-content: space-between;
        -ms-flex-pack: justify;
        justify-content: space-between;
      }

      .c7 {
        -webkit-align-items: center;
        -webkit-box-align: center;
        -ms-flex-align: center;
        align-items: center;
        display: -webkit-box;
        display: -webkit-flex;
        display: -ms-flexbox;
        display: flex;
        -webkit-flex-direction: row;
        -ms-flex-direction: row;
        flex-direction: row;
      }

      .c11 {
        -webkit-align-items: center;
        -webkit-box-align: center;
        -ms-flex-align: center;
        align-items: center;
        display: -webkit-box;
        display: -webkit-flex;
        display: -ms-flexbox;
        display: flex;
        -webkit-flex-direction: row;
        -ms-flex-direction: row;
        flex-direction: row;
        gap: 8px;
      }

      .c17 {
        -webkit-align-items: flex-start;
        -webkit-box-align: flex-start;
        -ms-flex-align: flex-start;
        align-items: flex-start;
        display: -webkit-box;
        display: -webkit-flex;
        display: -ms-flexbox;
        display: flex;
        -webkit-flex-direction: row;
        -ms-flex-direction: row;
        flex-direction: row;
        -webkit-box-pack: justify;
        -webkit-justify-content: space-between;
        -ms-flex-pack: justify;
        justify-content: space-between;
      }

      .c18 {
        -webkit-align-items: center;
        -webkit-box-align: center;
        -ms-flex-align: center;
        align-items: center;
        display: -webkit-box;
        display: -webkit-flex;
        display: -ms-flexbox;
        display: flex;
        -webkit-flex-direction: row;
        -ms-flex-direction: row;
        flex-direction: row;
        -webkit-flex-wrap: wrap;
        -ms-flex-wrap: wrap;
        flex-wrap: wrap;
        gap: 8px;
      }

      .c20 {
        -webkit-align-items: center;
        -webkit-box-align: center;
        -ms-flex-align: center;
        align-items: center;
        display: -webkit-box;
        display: -webkit-flex;
        display: -ms-flexbox;
        display: flex;
        -webkit-flex-direction: row;
        -ms-flex-direction: row;
        flex-direction: row;
        -webkit-box-pack: center;
        -webkit-justify-content: center;
        -ms-flex-pack: center;
        justify-content: center;
      }

      .c26 {
        -webkit-align-items: center;
        -webkit-box-align: center;
        -ms-flex-align: center;
        align-items: center;
        display: -webkit-box;
        display: -webkit-flex;
        display: -ms-flexbox;
        display: flex;
        -webkit-flex-direction: row;
        -ms-flex-direction: row;
        flex-direction: row;
        -webkit-flex-shrink: 0;
        -ms-flex-negative: 0;
        flex-shrink: 0;
        -webkit-flex-wrap: wrap;
        -ms-flex-wrap: wrap;
        flex-wrap: wrap;
        gap: 8px;
      }

      .c28 {
        -webkit-align-items: center;
        -webkit-box-align: center;
        -ms-flex-align: center;
        align-items: center;
        display: -webkit-box;
        display: -webkit-flex;
        display: -ms-flexbox;
        display: flex;
        -webkit-flex-direction: row;
        -ms-flex-direction: row;
        flex-direction: row;
        -webkit-box-pack: space-around;
        -webkit-justify-content: space-around;
        -ms-flex-pack: space-around;
        justify-content: space-around;
      }

      .c32 {
        -webkit-align-items: center;
        -webkit-box-align: center;
        -ms-flex-align: center;
        align-items: center;
        display: -webkit-box;
        display: -webkit-flex;
        display: -ms-flexbox;
        display: flex;
        -webkit-flex-direction: column;
        -ms-flex-direction: column;
        flex-direction: column;
      }

      .c24 path {
        fill: #32324d;
      }

      .c12 {
        position: relative;
        outline: none;
      }

      .c12 > svg {
        height: 12px;
        width: 12px;
      }

      .c12 > svg > g,
      .c12 > svg path {
        fill: #ffffff;
      }

      .c12[aria-disabled='true'] {
        pointer-events: none;
      }

      .c12:after {
        -webkit-transition-property: all;
        transition-property: all;
        -webkit-transition-duration: 0.2s;
        transition-duration: 0.2s;
        border-radius: 8px;
        content: '';
        position: absolute;
        top: -4px;
        bottom: -4px;
        left: -4px;
        right: -4px;
        border: 2px solid transparent;
      }

      .c12:focus-visible {
        outline: none;
      }

      .c12:focus-visible:after {
        border-radius: 8px;
        content: '';
        position: absolute;
        top: -5px;
        bottom: -5px;
        left: -5px;
        right: -5px;
        border: 2px solid #4945ff;
      }

      .c22 {
        border: 0;
        -webkit-clip: rect(0 0 0 0);
        clip: rect(0 0 0 0);
        height: 1px;
        margin: -1px;
        overflow: hidden;
        padding: 0;
        position: absolute;
        width: 1px;
      }

      .c13 {
        height: 2rem;
      }

      .c13[aria-disabled='true'] {
        border: 1px solid #dcdce4;
        background: #eaeaef;
      }

      .c13[aria-disabled='true'] .c8 {
        color: #666687;
      }

      .c13[aria-disabled='true'] svg > g,.c13[aria-disabled='true'] svg path {
        fill: #666687;
      }

      .c13[aria-disabled='true']:active {
        border: 1px solid #dcdce4;
        background: #eaeaef;
      }

      .c13[aria-disabled='true']:active .c8 {
        color: #666687;
      }

      .c13[aria-disabled='true']:active svg > g,.c13[aria-disabled='true']:active svg path {
        fill: #666687;
      }

      .c13:hover {
        border: 1px solid #7b79ff;
        background: #7b79ff;
      }

      .c13:active {
        border: 1px solid #4945ff;
        background: #4945ff;
      }

      .c13 svg > g,
      .c13 svg path {
        fill: #ffffff;
      }

      .c30 {
        -webkit-animation: gzYjWD 1s infinite linear;
        animation: gzYjWD 1s infinite linear;
        will-change: transform;
      }

      .c34 svg {
        height: 5.5rem;
      }

      .c21 svg > g,
      .c21 svg path {
        fill: #8e8ea9;
      }

      .c21:hover svg > g,
      .c21:hover svg path {
        fill: #666687;
      }

      .c21:active svg > g,
      .c21:active svg path {
        fill: #a5a5ba;
      }

      .c21[aria-disabled='true'] svg path {
        fill: #666687;
      }

      .c0 {
        display: grid;
        grid-template-columns: 1fr;
      }

      .c2 {
        overflow-x: hidden;
      }

      .c3:focus-visible {
        outline: none;
      }

      .c29 {
        height: 100vh;
      }

      <div
        class="c0"
      >
        <div
          class="c1 c2"
        >
          <main
            aria-busy="true"
            aria-labelledby="main-content-title"
            class="c3"
            id="main-content"
            tabindex="-1"
          >
            <div
              style="height: 0px;"
            >
              <div
                class="c4"
                data-strapi-header="true"
              >
                <div
                  class="c5"
                >
                  <div
                    class="c6 c7"
                  >
                    <h1
                      class="c8 c9"
                    >
                      Roles
                    </h1>
                  </div>
                  <button
                    aria-disabled="false"
                    class="c10 c11 c12 c13"
                    type="button"
                  >
                    <div
                      aria-hidden="true"
                      class=""
                    >
                      <svg
                        fill="none"
                        height="1rem"
                        viewBox="0 0 24 24"
                        width="1rem"
                        xmlns="http://www.w3.org/2000/svg"
                      >
                        <path
                          d="M24 13.604a.3.3 0 0 1-.3.3h-9.795V23.7a.3.3 0 0 1-.3.3h-3.21a.3.3 0 0 1-.3-.3v-9.795H.3a.3.3 0 0 1-.3-.3v-3.21a.3.3 0 0 1 .3-.3h9.795V.3a.3.3 0 0 1 .3-.3h3.21a.3.3 0 0 1 .3.3v9.795H23.7a.3.3 0 0 1 .3.3v3.21Z"
                          fill="#212134"
                        />
                      </svg>
                    </div>
                    <span
                      class="c8 c14"
                    >
                      Add new role
                    </span>
                  </button>
                </div>
                <p
                  class="c8 c15"
                >
                  List of roles
                </p>
              </div>
            </div>
            <div
              class="c16 c17"
            >
              <div
                class="c18"
                wrap="wrap"
              >
                <span>
                  <button
                    aria-disabled="false"
                    aria-labelledby="0"
                    class="c19 c20 c12 c21"
                    tabindex="0"
                    type="button"
                  >
<<<<<<< HEAD
                    <span>
                      <button
                        aria-disabled="false"
                        aria-labelledby=":r0:"
                        class="c21 c22 c12 c23"
                        tabindex="0"
                        type="button"
                      >
                        <span
                          class="c24"
                        >
                          Search
                        </span>
                        <svg
                          aria-hidden="true"
                          class="c25 c26"
                          fill="none"
                          focusable="false"
                          height="1rem"
                          viewBox="0 0 24 24"
                          width="1rem"
                          xmlns="http://www.w3.org/2000/svg"
                        >
                          <path
                            clip-rule="evenodd"
                            d="m23.813 20.163-5.3-5.367a9.792 9.792 0 0 0 1.312-4.867C19.825 4.455 15.375 0 9.913 0 4.45 0 0 4.455 0 9.929c0 5.473 4.45 9.928 9.912 9.928a9.757 9.757 0 0 0 5.007-1.4l5.275 5.35a.634.634 0 0 0 .913 0l2.706-2.737a.641.641 0 0 0 0-.907ZM9.91 3.867c3.338 0 6.05 2.718 6.05 6.061s-2.712 6.061-6.05 6.061c-3.337 0-6.05-2.718-6.05-6.06 0-3.344 2.713-6.062 6.05-6.062Z"
                            fill="#32324D"
                            fill-rule="evenodd"
                          />
                        </svg>
                      </button>
=======
                    <span
                      class="c22"
                    >
                      Search
>>>>>>> c443fb2c
                    </span>
                    <svg
                      aria-hidden="true"
                      class="c23 c24"
                      fill="none"
                      focusable="false"
                      height="1rem"
                      viewBox="0 0 24 24"
                      width="1rem"
                      xmlns="http://www.w3.org/2000/svg"
                    >
                      <path
                        clip-rule="evenodd"
                        d="m23.813 20.163-5.3-5.367a9.792 9.792 0 0 0 1.312-4.867C19.825 4.455 15.375 0 9.913 0 4.45 0 0 4.455 0 9.929c0 5.473 4.45 9.928 9.912 9.928a9.757 9.757 0 0 0 5.007-1.4l5.275 5.35a.634.634 0 0 0 .913 0l2.706-2.737a.641.641 0 0 0 0-.907ZM9.91 3.867c3.338 0 6.05 2.718 6.05 6.061s-2.712 6.061-6.05 6.061c-3.337 0-6.05-2.718-6.05-6.06 0-3.344 2.713-6.062 6.05-6.062Z"
                        fill="#32324D"
                        fill-rule="evenodd"
                      />
                    </svg>
                  </button>
                </span>
              </div>
              <div
                class="c25 c26"
                wrap="wrap"
              />
            </div>
            <div
              class="c27"
            >
              <div
                class="c28 c29"
                data-testid="loader"
              >
                <div
                  aria-live="assertive"
                  role="alert"
                >
                  <div
                    class="c22"
                  >
                    Loading content.
                  </div>
                  <img
                    aria-hidden="true"
                    class="c30"
                    src="data:image/svg+xml;base64,PHN2ZyB3aWR0aD0iNjMiIGhlaWdodD0iNjMiIHZpZXdCb3g9IjAgMCA2MyA2MyIgZmlsbD0ibm9uZSIgeG1sbnM9Imh0dHA6Ly93d3cudzMub3JnLzIwMDAvc3ZnIj4KPHBhdGggZD0iTTQyLjU1NjMgMTEuOTgxNkMzOS40ODQgMTAuMzA3MSAzNS44NTc1IDkuMjkwOTcgMzIuMzM1NCA5LjEzNTIxQzI4LjY0NDMgOC45Mjg4OCAyNC44Mjk1IDkuNzIzMTggMjEuMzMzNiAxMS40MTI5QzIwLjkxMjMgMTEuNTkwMSAyMC41Mzc2IDExLjgxMDEgMjAuMTcyMiAxMi4wMjQ5TDIwLjAxMDggMTIuMTE3OUMxOS44Nzc0IDEyLjE5NTEgMTkuNzQ0MSAxMi4yNzI0IDE5LjYwOCAxMi4zNTM2QzE5LjMyNTMgMTIuNTE0NiAxOS4wNDkyIDEyLjY3NDQgMTguNzU0NCAxMi44NzkyQzE4LjU0NjMgMTMuMDMyOSAxOC4zMzk1IDEzLjE3NTkgMTguMTMwMSAxMy4zMjNDMTcuNTY1OCAxMy43MjA4IDE2Ljk4NjggMTQuMTMxNyAxNi40OTgzIDE0LjU5NzlDMTQuODQ3NiAxNS45NTI0IDEzLjU1NzEgMTcuNjA3NSAxMi42MDcxIDE4LjkyMTRDMTAuNDM2NSAyMi4xNTY2IDkuMDg2MjIgMjUuOTU2NyA4LjgwNzAyIDI5LjYxNDNMOC43NzY0IDMwLjE1ODhDOC43MzMyOCAzMC45MTk2IDguNjg0NzYgMzEuNzA1NyA4Ljc1MzUzIDMyLjQ1NTVDOC43NjY0OCAzMi42MDg0IDguNzY2MSAzMi43NjM4IDguNzc1MDYgMzIuOTE0QzguNzg4OTUgMzMuMjI5IDguODAxNTIgMzMuNTM3MyA4Ljg0NiAzMy44NjcyTDkuMDczOTYgMzUuNDIyMUM5LjA5NzU2IDM1LjU3NjQgOS4xMTk4IDM1Ljc0MTMgOS4xNjMzIDM1LjkyNjNMOS42NTkxOSAzNy45MjcyTDEwLjEzOCAzOS4yODIzQzEwLjI3MjkgMzkuNjY3MyAxMC40MTU4IDQwLjA3NTEgMTAuNiA0MC40M0MxMi4wMjkyIDQzLjYzNyAxNC4xNDI1IDQ2LjQ1NzggMTYuNzA2MyA0OC41ODVDMTkuMDUwOCA1MC41Mjk2IDIxLjgyNCA1Mi4wMDIzIDI0Ljc0OTEgNTIuODQ1MkwyNi4yMzcxIDUzLjIzNzZDMjYuMzc4MSA1My4yNjkzIDI2LjQ5MjYgNTMuMjg4OSAyNi42MDMxIDUzLjMwNThMMjYuNzc3NSA1My4zMzExQzI3LjAwNTIgNTMuMzYzNiAyNy4yMTk1IDUzLjM5ODYgMjcuNDQ0NSA1My40MzVDMjcuODU5OCA1My41MDc2IDI4LjI2NzIgNTMuNTc0OCAyOC43MDc5IDUzLjYxODNMMzAuNTY0MSA1My43MjI5QzMwLjk1MTYgNTMuNzI0OSAzMS4zMzUyIDUzLjcwNjggMzEuNzA4MSA1My42ODc0QzMxLjkwMzkgNTMuNjgxIDMyLjA5ODQgNTMuNjY4MSAzMi4zMjg4IDUzLjY2MkMzNC41MjUzIDUzLjQ3NzIgMzYuNTEwNiA1My4wNjM0IDM4LjA1MTYgNTIuNDY1MkMzOC4xNzY5IDUyLjQxNzEgMzguMzAwOCA1Mi4zNzk2IDM4LjQyMzQgNTIuMzM1NUMzOC42NzI3IDUyLjI0OTkgMzguOTI1OSA1Mi4xNjcgMzkuMTQzMiA1Mi4wNTk5TDQwLjg1OTEgNTEuMjYyNkw0Mi41NzAyIDUwLjI2NkM0Mi45MDA5IDUwLjA2ODIgNDMuMDIwNSA0OS42NDE0IDQyLjgyODIgNDkuMjk4NEM0Mi42MzIgNDguOTUyNiA0Mi4yMDM0IDQ4LjgzMDggNDEuODYzNCA0OS4wMTY2TDQwLjE3OTIgNDkuOTIxOEwzOC40OTk1IDUwLjYyMjRDMzguMzE2OSA1MC42OTUzIDM4LjEyMSA1MC43NTM0IDM3LjkyMjQgNTAuODE1NUMzNy43ODM4IDUwLjg0ODkgMzcuNjUxOCA1MC44OTgzIDM3LjUwMTIgNTAuOTQwOEMzNi4wNzExIDUxLjQzNSAzNC4yNDQ1IDUxLjc0MjUgMzIuMjQ0IDUxLjgzNDZDMzIuMDQ0MiA1MS44MzgzIDMxLjg0NzEgNTEuODM3OSAzMS42NTQgNTEuODQwM0MzMS4zMDUxIDUxLjg0MTQgMzAuOTYwMiA1MS44NDUxIDMwLjYzOTIgNTEuODMwNUwyOC45MTc3IDUxLjY3MjVDMjguNTQ3NiA1MS42MTkgMjguMTY5NSA1MS41NDI3IDI3Ljc4NDggNTEuNDY3OEMyNy41NjM5IDUxLjQxNjcgMjcuMzM3NiA1MS4zNzM3IDI3LjEyOTkgNTEuMzM3NEwyNi45NTI5IDUxLjI5ODdDMjYuODcwNCA1MS4yODM0IDI2Ljc3NzIgNTEuMjY2NyAyNi43MzMzIDUxLjI1NDNMMjUuMzQ2NiA1MC44MzIyQzIyLjc2NTEgNDkuOTc4OSAyMC4zMyA0OC41NzI5IDE4LjI5NDIgNDYuNzU1N0MxNi4xMDU2IDQ0Ljc5NTEgMTQuMzMzOSA0Mi4yMzM1IDEzLjE3NDIgMzkuMzU4MkMxMi4wMjc2IDM2LjYwMTMgMTEuNTk4OCAzMy4yNzkyIDExLjk3MTYgMzAuMDA3NkMxMi4zMTQ1IDI3LjAyMTMgMTMuMzk0OCAyNC4xNjM1IDE1LjE4NTggMjEuNTA4M0MxNS4zMDM0IDIxLjMzMzkgMTUuNDIxIDIxLjE1OTYgMTUuNTIxMiAyMS4wMTk2QzE2LjQzMDkgMTkuODY4OCAxNy41NDA4IDE4LjU1ODkgMTguOTQ4MyAxNy40OTZDMTkuMzM2NyAxNy4xNTI1IDE5Ljc4NjIgMTYuODU2IDIwLjI2MTEgMTYuNTQ3OEMyMC40ODc4IDE2LjQwMDkgMjAuNzA3OSAxNi4yNTUzIDIwLjg5MDcgMTYuMTMwNkMyMS4wOTc0IDE2LjAwNDggMjEuMzE4OCAxNS44ODMxIDIxLjUzNDggMTUuNzY5NEMyMS42NzYxIDE1LjY5NzUgMjEuODE2MiAxNS42MTkgMjEuOTM4OCAxNS41NTc2TDIyLjEwMDIgMTUuNDY0NkMyMi40MDAyIDE1LjMwMzcgMjIuNjc0OSAxNS4xNTQ2IDIyLjk5MDggMTUuMDM5TDI0LjExODYgMTQuNTcxNUMyNC4zMzk5IDE0LjQ4NDQgMjQuNTcxOCAxNC40MTU5IDI0Ljc5OTcgMTQuMzQ0N0MyNC45NTMgMTQuMjk4MiAyNS4wOTgyIDE0LjI2MzUgMjUuMjYzNSAxNC4yMDc4QzI1Ljc4NiAxNC4wMTgyIDI2LjMyODMgMTMuOTExMiAyNi45MTA1IDEzLjc5NjVDMjcuMTE3IDEzLjc1NzEgMjcuMzMwMiAxMy43MTYzIDI3LjU2MDggMTMuNjU4NUMyNy43NTUzIDEzLjYxMSAyNy45NzM3IDEzLjU5NjkgMjguMjA4MiAxMy41NzYyQzI4LjM2NCAxMy41NjAzIDI4LjUxNzIgMTMuNTQ4MyAyOC42MzE4IDEzLjUzMzNDMjguNzg3NiAxMy41MTczIDI4LjkzNDIgMTMuNTA2NiAyOS4wOTI3IDEzLjQ4NjdDMjkuMzI4NSAxMy40NTU1IDI5LjU0NTYgMTMuNDM0NyAyOS43NDk0IDEzLjQzMzdDMzAuMDIzNyAxMy40NCAzMC4yOTk0IDEzLjQzNTcgMzAuNTc3NyAxMy40Mjc0QzMxLjA4MTEgMTMuNDIxIDMxLjU1NzkgMTMuNDE5NyAzMi4wMzE4IDEzLjQ5MTRDMzQuOTY2NCAxMy43MzUyIDM3LjcxNDQgMTQuNjA4NSA0MC4yMDUyIDE2LjA4NjhDNDIuMzQ4OSAxNy4zNjU1IDQ0LjI3MTYgMTkuMTUyNSA0NS43NjA3IDIxLjI2NEM0Ny4wMjU1IDIzLjA2MjggNDcuOTc1NiAyNS4wNTI4IDQ4LjQ5MjggMjcuMDM5M0M0OC41NzIgMjcuMzE3NiA0OC42Mjk5IDI3LjU5MzEgNDguNjgzOSAyNy44NjU5QzQ4LjcxNTQgMjguMDQyOCA0OC43NTYzIDI4LjIxNDUgNDguNzg5MiAyOC4zNjM2QzQ4LjgwMzcgMjguNDU0MSA0OC44MjA4IDI4LjU0MDYgNDguODQ0NSAyOC42MjU4QzQ4Ljg3NDkgMjguNzQ0MyA0OC44OTg2IDI4Ljg2NCA0OC45MTE2IDI4Ljk2NTFMNDguOTc5MyAyOS42MDQ3QzQ4Ljk5MjIgMjkuNzc0OCA0OS4wMTMyIDI5LjkzMzEgNDkuMDMwMSAzMC4wODg3QzQ5LjA2NjggMzAuMzI2OCA0OS4wODg5IDMwLjU2MDggNDkuMDk2NCAzMC43NTYxTDQ5LjEwODMgMzEuOTAwMUM0OS4xMzEyIDMyLjMzMDcgNDkuMDg5IDMyLjcxMTYgNDkuMDUyMiAzMy4wNjczQzQ5LjAzODQgMzMuMjU5OCA0OS4wMTI2IDMzLjQ0NDMgNDkuMDEyMyAzMy41ODI0QzQ4Ljk5NjEgMzMuNjkyNiA0OC45OTE4IDMzLjc5MzUgNDguOTgzNiAzMy44OTE3QzQ4Ljk3NTMgMzQuMDA3MiA0OC45NzI0IDM0LjExNDggNDguOTQxNCAzNC4yNTU0TDQ4LjU0NDkgMzYuMzA1OUM0OC4zMTM0IDM3Ljg2MjMgNDkuMzc5MyAzOS4zMzY1IDUwLjk0ODggMzkuNTgyMkM1Mi4wNDE3IDM5Ljc2MDEgNTMuMTUzNiAzOS4yODE5IDUzLjc3MTEgMzguMzY2NEM1NC4wMDYzIDM4LjAxNzYgNTQuMTYwNCAzNy42MjU3IDU0LjIyMjcgMzcuMjA2NEw1NC41MjE3IDM1LjI1NzRDNTQuNTUxNCAzNS4wNzU2IDU0LjU3MiAzNC44MyA1NC41ODQ2IDM0LjU3OTFMNTQuNjAyOCAzNC4yMzM4QzU0LjYwOTggMzQuMDU5OCA1NC42MjIzIDMzLjg3NzkgNTQuNjM0NyAzMy42Nzg4QzU0LjY3MzQgMzMuMTA1MiA1NC43MTYzIDMyLjQ0NzkgNTQuNjYxOSAzMS44MDU4TDU0LjU4NjcgMzAuNDI4OUM1NC41NjIyIDMwLjA5NTIgNTQuNTA5NyAyOS43NiA1NC40NTU5IDI5LjQxODFDNTQuNDMxIDI5LjI1NzIgNTQuNDA0OCAyOS4wODk2IDU0LjM4MjYgMjguOTA3NEw1NC4yNjg3IDI4LjEwNEM1NC4yMzMyIDI3LjkyNDQgNTQuMTgwNCAyNy43MjczIDU0LjEzMjkgMjcuNTM5Nkw1NC4wNjQzIDI3LjI0NTRDNTQuMDE5NSAyNy4wNzEgNTMuOTc3MyAyNi44OTI3IDUzLjkzMzggMjYuNzA3NkM1My44NDU1IDI2LjMzMDkgNTMuNzQ3OSAyNS45NDIyIDUzLjYxMyAyNS41NTcxQzUyLjg0IDIzLjAyOTIgNTEuNTM4MyAyMC41MTk0IDQ5LjgzMzggMTguMjc5OUM0Ny44NTQ0IDE1LjY4MiA0NS4zMzMzIDEzLjUwODcgNDIuNTU2MyAxMS45ODE2WiIgZmlsbD0iIzQ5NDVGRiIvPgo8L3N2Zz4K"
                  />
                </div>
              </div>
              <div
                class="c31 c32"
              >
                <div
                  aria-hidden="true"
                  class="c33 c34"
                >
                  <svg
                    fill="none"
                    height="1rem"
                    viewBox="0 0 216 120"
                    width="10rem"
                    xmlns="http://www.w3.org/2000/svg"
                  >
                    <g
                      clip-path="url(#EmptyDocuments_svg__a)"
                      opacity="0.84"
                    >
                      <path
                        clip-rule="evenodd"
                        d="M189.25 19.646a7.583 7.583 0 0 1 0 15.166h-43.333a7.583 7.583 0 0 1 0 15.167h23.833a7.583 7.583 0 0 1 0 15.167h-11.022c-5.28 0-9.561 3.395-9.561 7.583 0 1.956 1.063 3.782 3.19 5.48 2.017 1.608 4.824 1.817 7.064 3.096a7.583 7.583 0 0 1-3.754 14.174H65.75a7.583 7.583 0 0 1 0-15.166H23.5a7.583 7.583 0 1 1 0-15.167h43.333a7.583 7.583 0 1 0 0-15.167H39.75a7.583 7.583 0 1 1 0-15.166h43.333a7.583 7.583 0 0 1 0-15.167H189.25Zm0 30.333a7.583 7.583 0 1 1 0 15.166 7.583 7.583 0 0 1 0-15.166Z"
                        fill="#D9D8FF"
                        fill-opacity="0.8"
                        fill-rule="evenodd"
                      />
                      <path
                        clip-rule="evenodd"
                        d="m132.561 19.646 10.077 73.496.906 7.374a4.334 4.334 0 0 1-3.773 4.829l-63.44 7.789a4.333 4.333 0 0 1-4.83-3.772l-9.767-79.547a2.166 2.166 0 0 1 1.91-2.417l5.262-.59 63.655-7.162ZM73.162 26.33l4.97-.557-4.97.557Z"
                        fill="#fff"
                        fill-rule="evenodd"
                      />
                      <path
                        d="m73.162 26.33 4.97-.557m54.429-6.127 10.077 73.496.906 7.374a4.334 4.334 0 0 1-3.773 4.829l-63.44 7.789a4.333 4.333 0 0 1-4.83-3.772l-9.767-79.547a2.166 2.166 0 0 1 1.91-2.417l5.262-.59 63.655-7.162Z"
                        stroke="#7B79FF"
                        stroke-width="2.5"
                      />
                      <path
                        clip-rule="evenodd"
                        d="m129.818 24.27 9.122 66.608.82 6.682c.264 2.153-1.246 4.11-3.373 4.371l-56.812 6.976c-2.127.261-4.066-1.272-4.33-3.425l-8.83-71.908a2.167 2.167 0 0 1 1.887-2.415l7.028-.863"
                        fill="#F0F0FF"
                        fill-rule="evenodd"
                      />
                      <path
                        clip-rule="evenodd"
                        d="M135.331 5.833H85.978a2.97 2.97 0 0 0-2.107.873A2.97 2.97 0 0 0 83 8.813v82.333c0 .823.333 1.567.872 2.106a2.97 2.97 0 0 0 2.107.873h63.917a2.97 2.97 0 0 0 2.106-.873 2.97 2.97 0 0 0 .873-2.106V23.367a2.98 2.98 0 0 0-.873-2.107L137.437 6.705a2.98 2.98 0 0 0-2.106-.872Z"
                        fill="#fff"
                        fill-rule="evenodd"
                        stroke="#7B79FF"
                        stroke-width="2.5"
                      />
                      <path
                        d="M135.811 7.082v12.564a3.25 3.25 0 0 0 3.25 3.25h8.595M94.644 78.146h28.167m-28.167-55.25h28.167-28.167Zm0 13h46.584-46.584Zm0 14.083h46.584-46.584Zm0 14.084h46.584-46.584Z"
                        stroke="#7B79FF"
                        stroke-linecap="round"
                        stroke-linejoin="round"
                        stroke-width="2.5"
                      />
                    </g>
                    <defs>
                      <clippath
                        id="EmptyDocuments_svg__a"
                      >
                        <path
                          d="M0 0h216v120H0z"
                          fill="#fff"
                        />
                      </clippath>
                    </defs>
                  </svg>
                </div>
                <div
                  class="c35"
                >
                  <p
                    class="c8 c36"
                  >
                    You don't have any roles yet.
                  </p>
                </div>
              </div>
            </div>
          </main>
        </div>
      </div>
    `);
  });

  it('should show a loader when fetching data', () => {
    const history = createMemoryHistory();
    const App = makeApp(history);
    render(App);

    expect(screen.getByTestId('loader')).toBeInTheDocument();
  });

  it('should show a list of roles', async () => {
    const history = createMemoryHistory();
    const App = makeApp(history);
    render(App);

    await waitFor(() => {
      expect(screen.getByText('Authenticated')).toBeInTheDocument();
      expect(screen.getByText('Public')).toBeInTheDocument();
    });
  });
});<|MERGE_RESOLUTION|>--- conflicted
+++ resolved
@@ -552,49 +552,15 @@
                 <span>
                   <button
                     aria-disabled="false"
-                    aria-labelledby="0"
+                    aria-labelledby=":r0:"
                     class="c19 c20 c12 c21"
                     tabindex="0"
                     type="button"
                   >
-<<<<<<< HEAD
-                    <span>
-                      <button
-                        aria-disabled="false"
-                        aria-labelledby=":r0:"
-                        class="c21 c22 c12 c23"
-                        tabindex="0"
-                        type="button"
-                      >
-                        <span
-                          class="c24"
-                        >
-                          Search
-                        </span>
-                        <svg
-                          aria-hidden="true"
-                          class="c25 c26"
-                          fill="none"
-                          focusable="false"
-                          height="1rem"
-                          viewBox="0 0 24 24"
-                          width="1rem"
-                          xmlns="http://www.w3.org/2000/svg"
-                        >
-                          <path
-                            clip-rule="evenodd"
-                            d="m23.813 20.163-5.3-5.367a9.792 9.792 0 0 0 1.312-4.867C19.825 4.455 15.375 0 9.913 0 4.45 0 0 4.455 0 9.929c0 5.473 4.45 9.928 9.912 9.928a9.757 9.757 0 0 0 5.007-1.4l5.275 5.35a.634.634 0 0 0 .913 0l2.706-2.737a.641.641 0 0 0 0-.907ZM9.91 3.867c3.338 0 6.05 2.718 6.05 6.061s-2.712 6.061-6.05 6.061c-3.337 0-6.05-2.718-6.05-6.06 0-3.344 2.713-6.062 6.05-6.062Z"
-                            fill="#32324D"
-                            fill-rule="evenodd"
-                          />
-                        </svg>
-                      </button>
-=======
                     <span
                       class="c22"
                     >
                       Search
->>>>>>> c443fb2c
                     </span>
                     <svg
                       aria-hidden="true"
