/**
 *
 * app.js
 *
 * Entry point of the application
 */

// NOTE TO PLUGINS DEVELOPERS:
// If you modify this file by adding new options to a plugin entry point
// Here's the file: strapi/docs/3.0.0-beta.x/plugin-development/frontend-field-api.md
// Here's the file: strapi/docs/3.0.0-beta.x/guides/registering-a-field-in-admin.md
// Also the strapi-generate-plugins/files/admin/src/index.js needs to be updated
// IF THE DOC IS NOT UPDATED THE PULL REQUEST WILL NOT BE MERGED

/* eslint-disable */

import '@babel/polyfill';
import 'sanitize.css/sanitize.css';

// Third party css library needed
import 'bootstrap/dist/css/bootstrap.css';
import 'font-awesome/css/font-awesome.min.css';
import '@fortawesome/fontawesome-free/css/all.css';
import '@fortawesome/fontawesome-free/js/all.min.js';

import React from 'react';
import ReactDOM from 'react-dom';
import { Provider } from 'react-redux';
import { BrowserRouter } from 'react-router-dom';
// Strapi provider with the internal APIs
import { StrapiProvider } from 'strapi-helper-plugin';
import { merge } from 'lodash';
import Fonts from './components/Fonts';
import { freezeApp, pluginLoaded, unfreezeApp, updatePlugin } from './containers/App/actions';
import { showNotification } from './containers/NotificationProvider/actions';
import { showNotification as showNewNotification } from './containers/NewNotification/actions';

import basename from './utils/basename';
import injectReducer from './utils/injectReducer';
import injectSaga from './utils/injectSaga';
import Strapi from './utils/Strapi';

// Import root component
import App from './containers/App';
// Import Language provider
import LanguageProvider from './containers/LanguageProvider';

import configureStore from './configureStore';
import { SETTINGS_BASE_URL } from './config';

// Import i18n messages
import { translationMessages, languages } from './i18n';

import history from './utils/history';

import plugins from './plugins';

const strapi = Strapi();

<<<<<<< HEAD
const initialState = {};
const store = configureStore(initialState);
const { dispatch } = store;
const MOUNT_NODE = document.getElementById('app') || document.createElement('div');
=======
const pluginsReducers = {};
const pluginsToLoad = [];
>>>>>>> 7362353e

Object.keys(plugins).forEach(current => {
  const registerPlugin = plugin => {
    return plugin;
  };
  const currentPluginFn = plugins[current];

  // By updating this by adding required methods
  // to load a plugin you need to update this file
  // strapi-generate-plugins/files/admin/src/index.js needs to be updated
  const plugin = currentPluginFn({
    registerComponent: strapi.componentApi.registerComponent,
    registerField: strapi.fieldApi.registerField,
    registerPlugin,
    settingsBaseURL: SETTINGS_BASE_URL || '/settings',
    middlewares: strapi.middlewares,
  });

  const pluginTradsPrefixed = languages.reduce((acc, lang) => {
    const currentLocale = plugin.trads[lang];

    if (currentLocale) {
      const localeprefixedWithPluginId = Object.keys(currentLocale).reduce((acc2, current) => {
        acc2[`${plugin.id}.${current}`] = currentLocale[current];

        return acc2;
      }, {});

      acc[lang] = localeprefixedWithPluginId;
    }

    return acc;
  }, {});

  // Retrieve all reducers
  const pluginReducers = plugin.reducers || {};

  Object.keys(pluginReducers).forEach(reducerName => {
    pluginsReducers[reducerName] = pluginReducers[reducerName];
  });

  try {
    merge(translationMessages, pluginTradsPrefixed);
    pluginsToLoad.push(plugin);
  } catch (err) {
    console.log({ err });
  }
});

const initialState = {};
const store = configureStore(initialState, pluginsReducers, strapi);
const { dispatch } = store;

// Load plugins, this will be removed in the v4, temporary fix until the plugin API
// https://plugin-api-rfc.vercel.app/plugin-api/admin.html
pluginsToLoad.forEach(plugin => {
  dispatch(pluginLoaded(plugin));
});

// TODO
const remoteURL = (() => {
  // Relative URL (ex: /dashboard)
  if (REMOTE_URL[0] === '/') {
    return (window.location.origin + REMOTE_URL).replace(/\/$/, '');
  }

  return REMOTE_URL.replace(/\/$/, '');
})();

const displayNotification = (message, status) => {
  console.warn(
    // Validate the text
    'Deprecated: Will be deleted.\nPlease use strapi.notification.toggle(config).\nDocs : https://strapi.io/documentation/developer-docs/latest/plugin-development/frontend-development.html#strapi-notification'
  );
  dispatch(showNotification(message, status));
};
const displayNewNotification = config => {
  dispatch(showNewNotification(config));
};
const lockApp = data => {
  dispatch(freezeApp(data));
};
const unlockApp = () => {
  dispatch(unfreezeApp());
};

const lockAppWithOverlay = () => {
  const overlayblockerParams = {
    children: <div />,
    noGradient: true,
  };

  lockApp(overlayblockerParams);
};

window.strapi = Object.assign(window.strapi || {}, {
  node: MODE || 'host',
  env: NODE_ENV,
  remoteURL,
  backendURL: BACKEND_URL === '/' ? window.location.origin : BACKEND_URL,
  notification: {
    // New notification api
    toggle: config => {
      displayNewNotification(config);
    },
    success: message => {
      displayNotification(message, 'success');
    },
    warning: message => {
      displayNotification(message, 'warning');
    },
    error: message => {
      displayNotification(message, 'error');
    },
    info: message => {
      displayNotification(message, 'info');
    },
  },
  refresh: pluginId => ({
    translationMessages: translationMessagesUpdated => {
      render(merge({}, translationMessages, translationMessagesUpdated));
    },
    leftMenuSections: leftMenuSectionsUpdated => {
      store.dispatch(updatePlugin(pluginId, 'leftMenuSections', leftMenuSectionsUpdated));
    },
  }),
  router: history,
  languages,
  currentLanguage:
    window.localStorage.getItem('strapi-admin-language') ||
    window.navigator.language ||
    window.navigator.userLanguage ||
    'en',
  lockApp,
  lockAppWithOverlay,
  unlockApp,
  injectReducer,
  injectSaga,
  store,
});

const MOUNT_NODE = document.getElementById('app') || document.createElement('div');

const render = messages => {
  ReactDOM.render(
    <Provider store={store}>
      <StrapiProvider strapi={strapi}>
        <Fonts />
        <LanguageProvider messages={messages}>
          <BrowserRouter basename={basename}>
            <App store={store} />
          </BrowserRouter>
        </LanguageProvider>
      </StrapiProvider>
    </Provider>,
    MOUNT_NODE
  );
};

if (module.hot) {
  module.hot.accept(['./i18n', './containers/App'], () => {
    ReactDOM.unmountComponentAtNode(MOUNT_NODE);

    render(translationMessages);
  });
}

if (NODE_ENV !== 'test') {
  render(translationMessages);
}

// @Pierre Burgy exporting dispatch for the notifications...
export { dispatch };

// TODO remove this for the new Cypress tests
if (window.Cypress) {
  window.__store__ = Object.assign(window.__store__ || {}, { store });
}<|MERGE_RESOLUTION|>--- conflicted
+++ resolved
@@ -57,15 +57,8 @@
 
 const strapi = Strapi();
 
-<<<<<<< HEAD
-const initialState = {};
-const store = configureStore(initialState);
-const { dispatch } = store;
-const MOUNT_NODE = document.getElementById('app') || document.createElement('div');
-=======
 const pluginsReducers = {};
 const pluginsToLoad = [];
->>>>>>> 7362353e
 
 Object.keys(plugins).forEach(current => {
   const registerPlugin = plugin => {
