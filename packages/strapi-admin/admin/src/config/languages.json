{
<<<<<<< HEAD
  "languages": ["en", "ar", "es", "fr", "de", "it", "ko", "nl", "pl", "pt", "pt-BR", "ru", "tr", "zh", "zh-Hans"]
=======
  "languages": ["ar", "en", "es", "fr", "de", "it", "ko", "nl", "pl", "pt", "pt-BR", "tr", "zh", "zh-Hans", "ja"]
>>>>>>> 22a21b51
}<|MERGE_RESOLUTION|>--- conflicted
+++ resolved
@@ -1,7 +1,3 @@
 {
-<<<<<<< HEAD
-  "languages": ["en", "ar", "es", "fr", "de", "it", "ko", "nl", "pl", "pt", "pt-BR", "ru", "tr", "zh", "zh-Hans"]
-=======
-  "languages": ["ar", "en", "es", "fr", "de", "it", "ko", "nl", "pl", "pt", "pt-BR", "tr", "zh", "zh-Hans", "ja"]
->>>>>>> 22a21b51
+  "languages": ["en", "ar", "es", "fr", "de", "it", "ko", "nl", "pl", "pt", "pt-BR", "ru", "tr", "zh", "zh-Hans", "ja"]
 }