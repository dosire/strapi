{
  "name": "strapi-admin",
<<<<<<< HEAD
  "version": "3.0.0-alpha.26.1",
=======
  "version": "3.0.0-alpha.26.2",
>>>>>>> a0b6a7ce
  "description": "Strapi Admin",
  "repository": {
    "type": "git",
    "url": "git://github.com/strapi/strapi-admin.git"
  },
  "scripts": {
    "test": "echo \"no tests yet\""
  },
  "main": "index.js",
  "dependencies": {
    "@babel/core": "^7.4.3",
    "@babel/plugin-proposal-async-generator-functions": "^7.2.0",
    "@babel/plugin-proposal-class-properties": "^7.4.0",
    "@babel/plugin-syntax-dynamic-import": "^7.2.0",
    "@babel/plugin-transform-runtime": "^7.4.3",
    "@babel/polyfill": "^7.4.3",
    "@babel/preset-env": "^7.4.3",
    "@babel/preset-react": "^7.0.0",
    "@babel/runtime": "^7.4.3",
    "autoprefixer": "^9.5.1",
    "babel-loader": "^8.0.5",
    "chalk": "^2.4.2",
    "classnames": "^2.2.6",
    "cross-env": "^5.0.5",
    "crypto": "^1.0.1",
    "css-loader": "^2.1.1",
    "duplicate-package-checker-webpack-plugin": "^3.0.0",
    "file-loader": "^3.0.1",
    "friendly-errors-webpack-plugin": "^1.7.0",
    "fs-extra": "^7.0.1",
    "history": "^4.9.0",
    "hoist-non-react-statics": "^3.3.0",
    "html-loader": "^0.5.5",
    "html-webpack-plugin": "^3.2.0",
    "image-webpack-loader": "^4.6.0",
    "immutable": "^3.8.2",
    "intl": "^1.2.5",
    "invariant": "^2.2.4",
    "is-wsl": "^2.0.0",
    "mini-css-extract-plugin": "^0.6.0",
    "moment": "^2.24.0",
    "node-sass": "^4.11.0",
    "open-browser-webpack-plugin": "^0.0.5",
    "postcss-loader": "^3.0.0",
    "postcss-smart-import": "^0.7.6",
    "precss": "^4.0.0",
    "prop-types": "^15.7.2",
    "react": "^16.5.2",
    "react-copy-to-clipboard": "^5.0.1",
    "react-datetime": "^2.16.3",
    "react-dnd": "^7.4.5",
    "react-dnd-html5-backend": "^7.4.4",
    "react-dom": "^16.5.2",
    "react-ga": "^2.4.1",
    "react-helmet": "^5.2.0",
    "react-intl": "^2.8.0",
    "react-loadable": "^5.5.0",
    "react-redux": "^5.1.1",
    "react-router": "^5.0.0",
    "react-router-dom": "^5.0.0",
    "react-select": "^1.3.0",
    "react-transition-group": "^2.9.0",
    "reactstrap": "^5.0.0",
    "redux": "^4.0.1",
    "redux-immutable": "^4.0.0",
    "redux-saga": "^0.16.0",
    "remove-markdown": "^0.2.2",
    "reselect": "^3.0.1",
    "sanitize.css": "^4.1.0",
    "sass-loader": "^7.1.0",
    "shelljs": "^0.7.8",
    "strapi-helper-plugin": "3.0.0-alpha.26.1",
    "strapi-utils": "3.0.0-alpha.26.1",
    "style-loader": "^0.23.1",
    "styled-components": "^4.2.0",
    "terser-webpack-plugin": "^1.2.3",
    "url-loader": "^1.1.2",
    "video-react": "^0.13.2",
    "webpack": "^4.29.6"
  },
<<<<<<< HEAD
  "peerDependencies": {
    "strapi-admin": "3.0.0-alpha.26.1"
=======
  "devDependencies": {
    "cross-env": "^5.0.5",
    "sanitize.css": "^4.1.0",
    "strapi-helper-plugin": "3.0.0-alpha.26.2",
    "strapi-utils": "3.0.0-alpha.26.2"
>>>>>>> a0b6a7ce
  },
  "author": {
    "name": "Strapi",
    "email": "",
    "url": ""
  },
  "maintainers": [
    {
      "name": "Strapi",
      "email": "",
      "url": ""
    }
  ],
  "engines": {
    "node": ">= 10.0.0",
    "npm": ">= 6.0.0"
  },
  "license": "MIT",
  "gitHead": "c85658a19b8fef0f3164c19693a45db305dc07a9"
}<|MERGE_RESOLUTION|>--- conflicted
+++ resolved
@@ -1,10 +1,6 @@
 {
   "name": "strapi-admin",
-<<<<<<< HEAD
-  "version": "3.0.0-alpha.26.1",
-=======
   "version": "3.0.0-alpha.26.2",
->>>>>>> a0b6a7ce
   "description": "Strapi Admin",
   "repository": {
     "type": "git",
@@ -76,25 +72,14 @@
     "sanitize.css": "^4.1.0",
     "sass-loader": "^7.1.0",
     "shelljs": "^0.7.8",
-    "strapi-helper-plugin": "3.0.0-alpha.26.1",
-    "strapi-utils": "3.0.0-alpha.26.1",
+    "strapi-helper-plugin": "3.0.0-alpha.26.2",
+    "strapi-utils": "3.0.0-alpha.26.2",
     "style-loader": "^0.23.1",
     "styled-components": "^4.2.0",
     "terser-webpack-plugin": "^1.2.3",
     "url-loader": "^1.1.2",
     "video-react": "^0.13.2",
     "webpack": "^4.29.6"
-  },
-<<<<<<< HEAD
-  "peerDependencies": {
-    "strapi-admin": "3.0.0-alpha.26.1"
-=======
-  "devDependencies": {
-    "cross-env": "^5.0.5",
-    "sanitize.css": "^4.1.0",
-    "strapi-helper-plugin": "3.0.0-alpha.26.2",
-    "strapi-utils": "3.0.0-alpha.26.2"
->>>>>>> a0b6a7ce
   },
   "author": {
     "name": "Strapi",
