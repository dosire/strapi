'use strict';

/**
 * User.js controller
 *
 * @description: A set of functions called "actions" for managing `User`.
 */

const _ = require('lodash');
const { sanitizeEntity } = require('strapi-utils');

const sanitizeUser = user =>
  sanitizeEntity(user, {
    model: strapi.query('user', 'users-permission').model,
  });

const formatError = error => [
  { messages: [{ id: error.id, message: error.message, field: error.field }] },
];

module.exports = {
  /**
   * Retrieve user records.
   * @return {Object|Array}
   */
  async find(ctx, next, { populate } = {}) {
    let users;

    if (_.has(ctx.query, '_q')) {
      // use core strapi query to search for users
      users = await strapi
        .query('user', 'users-permissions')
        .search(ctx.query, populate);
    } else {
      users = await strapi.plugins['users-permissions'].services.user.fetchAll(
        ctx.query,
        populate
      );
    }

    const data = users.map(sanitizeUser);
    ctx.send(data);
  },

  /**
   * Retrieve authenticated user.
   * @return {Object|Array}
   */
  async me(ctx) {
    const user = ctx.state.user;

    if (!user) {
      return ctx.badRequest(null, [
        { messages: [{ id: 'No authorization header was found' }] },
      ]);
    }

    const data = sanitizeUser(user);
    ctx.send(data);
  },

  /**
   * Retrieve a user record.
   * @return {Object}
   */
  async findOne(ctx) {
    const { id } = ctx.params;
    let data = await strapi.plugins['users-permissions'].services.user.fetch({
      id,
    });

    if (data) {
      data = sanitizeUser(data);
    }

    // Send 200 `ok`
    ctx.send(data);
  },

  /**
   * Create a/an user record.
   * @return {Object}
   */
  async create(ctx) {
    const advanced = await strapi
      .store({
        environment: '',
        type: 'plugin',
        name: 'users-permissions',
        key: 'advanced',
      })
      .get();

    const { email, username, password, role } = ctx.request.body;

    if (!email) return ctx.badRequest('missing.email');
    if (!username) return ctx.badRequest('missing.username');
    if (!password) return ctx.badRequest('missing.password');

    const userWithSameUsername = await strapi
      .query('user', 'users-permissions')
      .findOne({ username });

    if (userWithSameUsername) {
      return ctx.badRequest(
        null,
        formatError({
          id: 'Auth.form.error.username.taken',
          message: 'Username already taken.',
          field: ['username'],
        })
      );
    }

    if (advanced.unique_email) {
      const userWithSameEmail = await strapi
        .query('user', 'users-permissions')
        .findOne({ email });

      if (userWithSameEmail) {
        return ctx.badRequest(
          null,

          formatError({
            id: 'Auth.form.error.email.taken',
            message: 'Email already taken.',
            field: ['email'],
          })
        );
      }
    }

    const user = {
      ...ctx.request.body,
      provider: 'local',
    };

    if (!role) {
      const defaultRole = await strapi
        .query('role', 'users-permissions')
        .findOne({ type: advanced.default_role }, []);

      user.role = defaultRole.id;
    }

    try {
      const data = await strapi.plugins['users-permissions'].services.user.add(
        user
      );

      ctx.created(data);
    } catch (error) {
      ctx.badRequest(null, formatError(error));
    }
  },

  /**
   * Update a/an user record.
   * @return {Object}
   */
  async update(ctx) {
    const advancedConfigs = await strapi
      .store({
        environment: '',
        type: 'plugin',
        name: 'users-permissions',
        key: 'advanced',
      })
      .get();

    const { id } = ctx.params;
    const { email, username, password } = ctx.request.body;

    if (_.has(ctx.request.body, 'email') && !email) {
      return ctx.badRequest('email.notNull');
    }

    if (_.has(ctx.request.body, 'username') && !username) {
      return ctx.badRequest('username.notNull');
    }

<<<<<<< HEAD
    if (userWithSameUsername && userWithSameUsername.id != id) {
      return ctx.badRequest(
        null,
        formatError({
          id: 'Auth.form.error.username.taken',
          message: 'username.alreadyTaken.',
          field: ['username'],
        })
      );
=======
    if (_.has(ctx.request.body, 'password') && !password) {
      return ctx.badRequest('password.notNull');
    }

    if (_.has(ctx.request.body, 'username')) {
      const userWithSameUsername = await strapi
        .query('user', 'users-permissions')
        .findOne({ username });

      if (userWithSameUsername && userWithSameUsername.id != id) {
        return ctx.badRequest(
          null,
          ctx.request.admin
            ? adminError({
                message: 'Auth.form.error.username.taken',
                field: ['username'],
              })
            : 'username.alreadyTaken.'
        );
      }
>>>>>>> 84adbf3b
    }

    if (_.has(ctx.request.body, 'email') && advancedConfigs.unique_email) {
      const userWithSameEmail = await strapi
        .query('user', 'users-permissions')
        .findOne({ email });

      if (userWithSameEmail && userWithSameEmail.id != id) {
        return ctx.badRequest(
          null,
          formatError({
            id: 'Auth.form.error.email.taken',
            message: 'Eamil already taken',
            field: ['email'],
          })
        );
      }
    }

    const user = await strapi.plugins['users-permissions'].services.user.fetch({
      id,
    });

    let updateData = {
      ...ctx.request.body,
    };

    if (_.has(ctx.request.body, 'password') && password === user.password) {
      delete updateData.password;
    }

    const data = await strapi.plugins['users-permissions'].services.user.edit(
      { id },
      updateData
    );

    ctx.send(data);
  },

  /**
   * Destroy a/an user record.
   * @return {Object}
   */
  async destroy(ctx) {
    const { id } = ctx.params;
    const data = await strapi.plugins['users-permissions'].services.user.remove(
      { id }
    );

    ctx.send(data);
  },

  async destroyAll(ctx) {
    const data = await strapi.plugins[
      'users-permissions'
    ].services.user.removeAll(ctx.params, ctx.request.query);

    ctx.send(data);
  },
};<|MERGE_RESOLUTION|>--- conflicted
+++ resolved
@@ -11,7 +11,7 @@
 
 const sanitizeUser = user =>
   sanitizeEntity(user, {
-    model: strapi.query('user', 'users-permission').model,
+    model: strapi.query('user', 'users-permissions').model,
   });
 
 const formatError = error => [
@@ -179,17 +179,6 @@
       return ctx.badRequest('username.notNull');
     }
 
-<<<<<<< HEAD
-    if (userWithSameUsername && userWithSameUsername.id != id) {
-      return ctx.badRequest(
-        null,
-        formatError({
-          id: 'Auth.form.error.username.taken',
-          message: 'username.alreadyTaken.',
-          field: ['username'],
-        })
-      );
-=======
     if (_.has(ctx.request.body, 'password') && !password) {
       return ctx.badRequest('password.notNull');
     }
@@ -202,15 +191,13 @@
       if (userWithSameUsername && userWithSameUsername.id != id) {
         return ctx.badRequest(
           null,
-          ctx.request.admin
-            ? adminError({
-                message: 'Auth.form.error.username.taken',
-                field: ['username'],
-              })
-            : 'username.alreadyTaken.'
+          formatError({
+            id: 'Auth.form.error.username.taken',
+            message: 'username.alreadyTaken.',
+            field: ['username'],
+          })
         );
       }
->>>>>>> 84adbf3b
     }
 
     if (_.has(ctx.request.body, 'email') && advancedConfigs.unique_email) {
