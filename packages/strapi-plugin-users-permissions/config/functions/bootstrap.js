'use strict';

/**
 * An asynchronous bootstrap function that runs before
 * your application gets started.
 *
 * This gives you an opportunity to set up your data model,
 * run jobs, or perform some special logic.
 */

const path = require('path');
const _ = require('lodash');
const fs = require('fs');
const uuid = require('uuid/v4');

module.exports = cb => {
  if (!_.get(strapi.plugins['users-permissions'], 'config.jwtSecret')) {
    try {
      const jwtSecret = uuid();
      fs.writeFileSync(path.join(strapi.config.appPath, 'plugins', 'users-permissions', 'config', 'jwt.json'), JSON.stringify({
        jwtSecret
      }, null, 2), 'utf8');

      _.set(strapi.plugins['users-permissions'], 'config.jwtSecret', jwtSecret);
    } catch(err) {
      strapi.log.error(err);
    }
  }

  if (!_.get(strapi.plugins['users-permissions'], 'config.grant')) {
    try {
      const grant = {
<<<<<<< HEAD
        facebook: {
=======
        local: {
          enabled: true
        },
        facebook: {
          enabled: false,
>>>>>>> f9920a47
          key: '',
          secret: '',
          callback: '/auth/facebook/callback',
          scope: ['email']
        },
        google: {
<<<<<<< HEAD
=======
          enabled: false,
>>>>>>> f9920a47
          key: '',
          secret: '',
          callback: '/auth/google/callback',
          scope: ['email']
        },
        github: {
<<<<<<< HEAD
=======
          enabled: false,
>>>>>>> f9920a47
          key: '',
          secret: '',
          callback: '/auth/github/callback'
        },
        linkedin2: {
<<<<<<< HEAD
=======
          enabled: false,
>>>>>>> f9920a47
          key: '',
          secret: '',
          callback: '/auth/linkedin2/callback',
          custom_params: {
            'state': ''
          }
        }
      };

      fs.writeFileSync(path.join(strapi.config.appPath, 'plugins', 'users-permissions', 'config', 'grant.json'), JSON.stringify({
        grant
      }, null, 2), 'utf8');

       _.set(strapi.plugins['users-permissions'], 'config.grant', grant);
    } catch(err) {
      strapi.log.error(err);
    }
  }

  if (!_.get(strapi.plugins['users-permissions'], 'config.email')) {
    try {
      const email = {
        'validation_email': {
          display: 'Email.template.validation_email',
          icon: 'envelope',
          options: {
            from: {
              email: '',
              name: ''
            },
            respond: '',
            object: '',
            message: ''
          }
        },
        'reset_password': {
          display: 'Email.template.reset_password',
          icon: 'refresh',
          options: {
            from: {
              email: '',
              name: ''
            },
            respond: '',
            object: '­Reset password 🔑 ',
            message: `<p>We heard that you lost your password. Sorry about that!</p>

            <p>But don’t worry! You can use the following link to reset your password:</p>

            <p><%= url %>?code=<%= token %></p>

            <p>Thanks.</p>`
          }
        },
        'success_register': {
          display: 'Email.template.success_register',
          icon: 'check',
          options: {
            from: {
              email: '',
              name: ''
            },
            respond: '',
            object: '',
            message: ''
          }
        }
      };

      fs.writeFileSync(path.join(strapi.config.appPath, 'plugins', 'users-permissions', 'config', 'email.json'), JSON.stringify({
        email
      }, null, 2), 'utf8');

       _.set(strapi.plugins['users-permissions'], 'config.email', email);
    } catch(err) {
      strapi.log.error(err);
    }
  }

  if (!_.get(strapi.plugins['users-permissions'], 'config.advanced')) {
    try {
      const advanced = {
        unique_email: true,
        allow_register: true
      };

      fs.writeFileSync(path.join(strapi.config.appPath, 'plugins', 'users-permissions', 'config', 'advanced.json'), JSON.stringify({
        advanced
      }, null, 2), 'utf8');

       _.set(strapi.plugins['users-permissions'], 'config.advanced', advanced);
    } catch(err) {
      strapi.log.error(err);
    }
  }

  strapi.plugins['users-permissions'].services.userspermissions.syncSchema(() => {
    strapi.plugins['users-permissions'].services.userspermissions.updatePermissions(cb);
  });
};<|MERGE_RESOLUTION|>--- conflicted
+++ resolved
@@ -30,44 +30,31 @@
   if (!_.get(strapi.plugins['users-permissions'], 'config.grant')) {
     try {
       const grant = {
-<<<<<<< HEAD
-        facebook: {
-=======
         local: {
           enabled: true
         },
         facebook: {
           enabled: false,
->>>>>>> f9920a47
           key: '',
           secret: '',
           callback: '/auth/facebook/callback',
           scope: ['email']
         },
         google: {
-<<<<<<< HEAD
-=======
           enabled: false,
->>>>>>> f9920a47
           key: '',
           secret: '',
           callback: '/auth/google/callback',
           scope: ['email']
         },
         github: {
-<<<<<<< HEAD
-=======
           enabled: false,
->>>>>>> f9920a47
           key: '',
           secret: '',
           callback: '/auth/github/callback'
         },
         linkedin2: {
-<<<<<<< HEAD
-=======
           enabled: false,
->>>>>>> f9920a47
           key: '',
           secret: '',
           callback: '/auth/linkedin2/callback',
