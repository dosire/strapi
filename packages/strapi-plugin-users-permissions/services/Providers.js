--- conflicted
+++ resolved
@@ -48,17 +48,9 @@
       }
 
       try {
-<<<<<<< HEAD
         const users = await strapi.query('user', 'users-permissions').find({
           email: profile.email,
         });
-=======
-        const users = await strapi.plugins['users-permissions']
-          .queries('user', 'users-permissions')
-          .find({
-            email: profile.email,
-          });
->>>>>>> da5d02fb
 
         const advanced = await strapi
           .store({
@@ -98,13 +90,8 @@
         }
 
         // Retrieve default role.
-<<<<<<< HEAD
         const defaultRole = await strapi
           .query('role', 'users-permissions')
-=======
-        const defaultRole = await strapi.plugins['users-permissions']
-          .queries('role', 'users-permissions')
->>>>>>> da5d02fb
           .findOne({ type: advanced.default_role }, []);
 
         // Create the new user.
@@ -113,13 +100,8 @@
           role: defaultRole._id || defaultRole.id,
         });
 
-<<<<<<< HEAD
         const createdUser = await strapi
           .query('user', 'users-permissions')
-=======
-        const createdUser = await strapi.plugins['users-permissions']
-          .queries('user', 'users-permissions')
->>>>>>> da5d02fb
           .create(params);
 
         return resolve([createdUser, null]);
@@ -210,16 +192,6 @@
       break;
     }
     case 'google': {
-<<<<<<< HEAD
-      const google = new Purest({
-        provider: 'google',
-      });
-
-      google
-        .query('plus')
-        .get('people/me')
-        .auth(access_token)
-=======
       const config = {
         google: {
           'https://www.googleapis.com': {
@@ -248,19 +220,13 @@
         .query('oauth')
         .get('tokeninfo')
         .qs({ access_token })
->>>>>>> da5d02fb
-        .request((err, res, body) => {
-          if (err) {
-            callback(err);
-          } else {
-            callback(null, {
-<<<<<<< HEAD
-              username: body.emails[0].value.split('@')[0],
-              email: body.emails[0].value,
-=======
+        .request((err, res, body) => {
+          if (err) {
+            callback(err);
+          } else {
+            callback(null, {
               username: body.email.split('@')[0],
               email: body.email,
->>>>>>> da5d02fb
             });
           }
         });
