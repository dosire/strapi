import pluginPkg from '../../package.json';
import layout from '../../config/layout';
import pluginId from './pluginId';
import App from './containers/App';
import Initializer from './containers/Initializer';
import lifecycles from './lifecycles';
import trads from './translations';

export default strapi => {
  const pluginDescription =
    pluginPkg.strapi.description || pluginPkg.description;

  const plugin = {
    blockerComponent: null,
    blockerComponentProps: {},
    description: pluginDescription,
    icon: pluginPkg.strapi.icon,
    id: pluginId,
    initializer: Initializer,
    injectedComponents: [],
    layout,
    lifecycles,
    leftMenuLinks: [],
    leftMenuSections: [],
    mainComponent: App,
    name: pluginPkg.strapi.name,
    preventComponentRendering: false,
<<<<<<< HEAD
=======
    settings: {},
>>>>>>> 83f40d8c
    suffixUrl: () => '/roles',
    suffixUrlToReplaceForLeftMenuHighlight: '/roles',
    trads,
  };

  return strapi.registerPlugin(plugin);
};<|MERGE_RESOLUTION|>--- conflicted
+++ resolved
@@ -25,10 +25,7 @@
     mainComponent: App,
     name: pluginPkg.strapi.name,
     preventComponentRendering: false,
-<<<<<<< HEAD
-=======
     settings: {},
->>>>>>> 83f40d8c
     suffixUrl: () => '/roles',
     suffixUrlToReplaceForLeftMenuHighlight: '/roles',
     trads,
