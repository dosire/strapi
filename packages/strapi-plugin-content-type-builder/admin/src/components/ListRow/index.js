import React, { memo } from 'react';
import PropTypes from 'prop-types';
import { get } from 'lodash';
import { FormattedMessage } from 'react-intl';
import { AttributeIcon, IconLinks } from '@buffetjs/core';
import { FontAwesomeIcon } from '@fortawesome/react-fontawesome';
import pluginId from '../../pluginId';
import useDataManager from '../../hooks/useDataManager';
import getAttributeDisplayedType from '../../utils/getAttributeDisplayedType';
import getTrad from '../../utils/getTrad';
import Curve from '../../icons/Curve';
import UpperFist from '../UpperFirst';
import Wrapper from './Wrapper';

function ListRow({
  configurable,
  name,
  dzName,
  nature,
  onClick,
  plugin,
  target,
  targetUid,
  type,
  mainTypeName,
  editTarget,
  firstLoopComponentName,
  firstLoopComponentUid,
  isFromDynamicZone,
  repeatable,
  secondLoopComponentName,
  secondLoopComponentUid,
  isNestedInDZComponent,
}) {
  const { contentTypes, isInDevelopmentMode, modifiedData, removeAttribute } = useDataManager();
  const isMorph = target === '*';
  const ico = ['integer', 'biginteger', 'float', 'decimal'].includes(type) ? 'number' : type;

  let readableType = type;

  if (['integer', 'biginteger', 'float', 'decimal'].includes(type)) {
    readableType = 'number';
  } else if (['string'].includes(type)) {
    readableType = 'text';
  }

  const contentTypeFriendlyName = get(contentTypes, [target, 'schema', 'name'], '');
  const src = target ? 'relation' : ico;

  const handleClick = () => {
    if (isMorph) {
      return;
    }

    if (configurable !== false) {
      const firstComponentCategory = get(
        modifiedData,
        ['components', firstLoopComponentUid, 'category'],
        null
      );
      const secondComponentCategory = get(
        modifiedData,
        ['components', secondLoopComponentUid, 'category'],
        null
      );

      const attrType = nature ? 'relation' : type;
      const icoType = getAttributeDisplayedType(attrType);

      let firstHeaderObject = {
        header_label_1: mainTypeName,
        header_icon_name_1: icoType,
        header_icon_isCustom_1: false,
        header_info_category_1: null,
        header_info_name_1: null,
      };
      let secondHeaderObject = {
        header_label_2: name,
        header_icon_name_2: null,
        header_icon_isCustom_2: false,
        header_info_category_2: null,
        header_info_name_2: null,
      };
      let thirdHeaderObject = {
        header_icon_name_3: 'component',
        header_icon_isCustom_3: false,
        header_info_category_3: null,
        header_info_name_3: null,
      };
      let fourthHeaderObject = {
        header_icon_name_4: null,
        header_icon_isCustom_4: false,
        header_info_category_4: null,
        header_info_name_4: null,
      };
      let fifthHeaderObject = {
        header_icon_name_5: null,
        header_icon_isCustom_5: false,
        header_info_category_5: null,
        header_info_name_5: null,
      };

      if (firstLoopComponentName) {
        secondHeaderObject = {
          header_label_2: firstLoopComponentName,
          header_icon_name_2: 'component',
          header_icon_isCustom_2: false,
          header_info_category_2: firstComponentCategory,
          header_info_name_2: firstLoopComponentName,
        };

        thirdHeaderObject = {
          ...thirdHeaderObject,
          header_label_3: name,
          header_icon_name_3: null,
        };
      }

      if (secondLoopComponentUid) {
        thirdHeaderObject = {
          ...thirdHeaderObject,
          header_label_3: secondLoopComponentName,
          header_icon_name_3: 'component',
          header_info_category_3: secondComponentCategory,
          header_info_name_3: secondLoopComponentName,
        };
        fourthHeaderObject = {
          ...fourthHeaderObject,
          header_label_4: name,
          header_icon_name_4: null,
        };
      }

      if (isFromDynamicZone || isNestedInDZComponent) {
        secondHeaderObject = {
          header_label_2: dzName,
          header_icon_name_2: 'dynamiczone',
          header_icon_isCustom_2: false,
          header_info_name_2: null,
          header_info_category_2: null,
        };
        thirdHeaderObject = {
          header_icon_name_3: 'component',
          header_label_3: firstLoopComponentName,
          header_info_name_3: firstComponentCategory,
          header_info_category_3: firstComponentCategory,
        };

        if (!isNestedInDZComponent) {
          fourthHeaderObject = {
            header_icon_name_4: null,
            header_icon_isCustom_4: false,
            header_info_category_4: null,
            header_label_4: name,
          };
        } else {
          fourthHeaderObject = {
            header_icon_name_4: 'components',
            header_icon_isCustom_4: false,
            header_info_category_4: secondComponentCategory,
            header_info_name_4: secondLoopComponentName,
            header_label_4: secondLoopComponentName,
          };

          fifthHeaderObject = {
            ...fifthHeaderObject,
            header_label_5: name,
          };
        }
      }

      onClick(
        // Tells where the attribute is located in the main modifiedData object : contentType, component or components
        editTarget,
        // main data type uid
        secondLoopComponentUid || firstLoopComponentUid || targetUid,
        // Name of the attribute
        name,
        // Type of the attribute
        attrType,
        firstHeaderObject,
        secondHeaderObject,
        thirdHeaderObject,
        fourthHeaderObject,
        fifthHeaderObject
      );
    }
  };
  let loopNumber;

  if (secondLoopComponentUid && firstLoopComponentUid) {
    loopNumber = 2;
  } else if (firstLoopComponentUid) {
    loopNumber = 1;
  } else {
    loopNumber = 0;
  }

  return (
    <Wrapper
      onClick={handleClick}
      className={[target ? 'relation-row' : '', configurable ? 'clickable' : '']}
      loopNumber={loopNumber}
    >
      <td>
        <AttributeIcon key={src} type={src} />
        <Curve fill={isFromDynamicZone ? '#AED4FB' : '#f3f4f4'} />
      </td>
      <td style={{ fontWeight: 600 }}>
        <p>{name}</p>
      </td>
      <td>
        {target ? (
          <div>
            <FormattedMessage
              id={`${pluginId}.modelPage.attribute.${
                isMorph ? 'relation-polymorphic' : 'relationWith'
              }`}
            />
            &nbsp;
            <FormattedMessage id={`${pluginId}.from`}>
              {msg => (
                <span style={{ fontStyle: 'italic' }}>
                  <UpperFist content={contentTypeFriendlyName} />
                  &nbsp;
                  {plugin && `(${msg}: ${plugin})`}
                </span>
              )}
            </FormattedMessage>
          </div>
        ) : (
          <>
            <FormattedMessage id={`${pluginId}.attribute.${readableType}`} />
            &nbsp;
            {repeatable && <FormattedMessage id={getTrad('component.repeatable')} />}
          </>
        )}
      </td>
      <td className="button-container">
        {isInDevelopmentMode && (
          <>
            {configurable ? (
<<<<<<< HEAD
              <IconLinks
                links={[
                  {
                    icon: <FontAwesomeIcon icon="pencil-alt" />,
                    onClick: () => handleClick(),
                  },
                  {
                    icon: <FontAwesomeIcon icon="trash-alt" />,
                    onClick: e => {
                      e.stopPropagation();
                      removeAttribute(
                        editTarget,
                        name,
                        secondLoopComponentUid || firstLoopComponentUid || ''
                      );
                    },
                  },
                ]}
              />
=======
              <>
                {!isMorph && (
                  <button type="button" onClick={handleClick}>
                    <FontAwesomeIcon className="link-icon" icon="pencil-alt" />
                  </button>
                )}
                <button
                  type="button"
                  onClick={e => {
                    e.stopPropagation();

                    removeAttribute(
                      editTarget,
                      name,
                      secondLoopComponentUid || firstLoopComponentUid || ''
                    );
                  }}
                >
                  <FontAwesomeIcon className="link-icon" icon="trash" />
                </button>
              </>
>>>>>>> b3e18e1d
            ) : (
              <button type="button">
                <FontAwesomeIcon icon="lock" />
              </button>
            )}
          </>
        )}
      </td>
    </Wrapper>
  );
}

ListRow.defaultProps = {
  configurable: true,
  dzName: null,
  firstLoopComponentName: null,
  firstLoopComponentUid: null,
  isFromDynamicZone: false,
  isNestedInDZComponent: false,
  nature: null,
  onClick: () => {},
  plugin: null,
  repeatable: false,
  secondLoopComponentName: null,
  secondLoopComponentUid: null,
  target: null,
  targetUid: null,
  type: null,
};

ListRow.propTypes = {
  configurable: PropTypes.bool,
  dzName: PropTypes.string,
  editTarget: PropTypes.string.isRequired,
  firstLoopComponentName: PropTypes.string,
  firstLoopComponentUid: PropTypes.string,
  isFromDynamicZone: PropTypes.bool,
  isNestedInDZComponent: PropTypes.bool,
  mainTypeName: PropTypes.string.isRequired,
  name: PropTypes.string.isRequired,
  nature: PropTypes.string,
  onClick: PropTypes.func,
  plugin: PropTypes.string,
  repeatable: PropTypes.bool,
  secondLoopComponentName: PropTypes.string,
  secondLoopComponentUid: PropTypes.string,
  target: PropTypes.string,
  targetUid: PropTypes.string,
  type: PropTypes.string,
};

export default memo(ListRow);
export { ListRow };<|MERGE_RESOLUTION|>--- conflicted
+++ resolved
@@ -240,49 +240,45 @@
         {isInDevelopmentMode && (
           <>
             {configurable ? (
-<<<<<<< HEAD
-              <IconLinks
-                links={[
-                  {
-                    icon: <FontAwesomeIcon icon="pencil-alt" />,
-                    onClick: () => handleClick(),
-                  },
-                  {
-                    icon: <FontAwesomeIcon icon="trash-alt" />,
-                    onClick: e => {
-                      e.stopPropagation();
-                      removeAttribute(
-                        editTarget,
-                        name,
-                        secondLoopComponentUid || firstLoopComponentUid || ''
-                      );
-                    },
-                  },
-                ]}
-              />
-=======
               <>
-                {!isMorph && (
-                  <button type="button" onClick={handleClick}>
-                    <FontAwesomeIcon className="link-icon" icon="pencil-alt" />
-                  </button>
+                {!isMorph ? (
+                  <IconLinks
+                    links={[
+                      {
+                        icon: <FontAwesomeIcon icon="pencil-alt" />,
+                        onClick: () => handleClick(),
+                      },
+                      {
+                        icon: <FontAwesomeIcon icon="trash-alt" />,
+                        onClick: e => {
+                          e.stopPropagation();
+                          removeAttribute(
+                            editTarget,
+                            name,
+                            secondLoopComponentUid || firstLoopComponentUid || ''
+                          );
+                        },
+                      },
+                    ]}
+                  />
+                ) : (
+                  <IconLinks
+                    links={[
+                      {
+                        icon: <FontAwesomeIcon icon="trash-alt" />,
+                        onClick: e => {
+                          e.stopPropagation();
+                          removeAttribute(
+                            editTarget,
+                            name,
+                            secondLoopComponentUid || firstLoopComponentUid || ''
+                          );
+                        },
+                      },
+                    ]}
+                  />
                 )}
-                <button
-                  type="button"
-                  onClick={e => {
-                    e.stopPropagation();
-
-                    removeAttribute(
-                      editTarget,
-                      name,
-                      secondLoopComponentUid || firstLoopComponentUid || ''
-                    );
-                  }}
-                >
-                  <FontAwesomeIcon className="link-icon" icon="trash" />
-                </button>
               </>
->>>>>>> b3e18e1d
             ) : (
               <button type="button">
                 <FontAwesomeIcon icon="lock" />
