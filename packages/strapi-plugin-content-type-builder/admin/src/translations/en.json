--- conflicted
+++ resolved
@@ -260,11 +260,8 @@
   "form.button.select-component": "Select a component",
   "form.button.add-components-to-dynamiczone": "Add components to the zone",
   "form.button.configure-component": "Configure the component",
-<<<<<<< HEAD
   "modalForm.editCategory.base.name.description": "No space is allowed for the name of the category",
-=======
   "form.button.configure-view": "Configure the view",
->>>>>>> 284b461f
   "modalForm.header-edit": "Edit {name}",
   "modalForm.header.categories": "Categories",
   "modalForm.sub-header.chooseAttribute.component": "Select a field for your component",
