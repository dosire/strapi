--- conflicted
+++ resolved
@@ -79,19 +79,16 @@
   "home.contentTypeBuilder.name": "I Tipi Di Contenuto",
   "home.emptyAttributes.description": "Aggiungi il tuo primo campo per il nuovo Tipo di Contenuto",
   "home.emptyAttributes.title": "Non ci sono campi ancora",
-<<<<<<< HEAD
   "home.empty.models.description": "Crea il tuo primo Tipo di Contenuto per essere in grado di recuperare dati da API.",
   "home.empty.models.title": "Non ci sono Tipi di Contenuto disponibili",
   "menu.section.contentTypeBuilder.name.plural": "I Tipi Di Contenuto",
   "menu.section.contentTypeBuilder.name.singular": "Tipo Di Contenuto",
-=======
   "home.emptyContentType.description": "Crea il tuo primo Tipo di Contenuto per essere in grado di recuperare dati da API.",
   "home.emptyContentType.title": "Non ci sono Tipi di Contenuto disponibili",
   "menu.section.models.name.plural": "I Tipi Di Contenuto",
   "menu.section.models.name.singular": "Tipo Di Contenuto",
   "menu.section.groups.name.plural": "Groups",
   "menu.section.groups.name.singular": "Group",
->>>>>>> f7017422
   "menu.section.documentation.guide": "Per saperne di più sui Tipi di Contenuto nel nostro",
   "menu.section.documentation.guideLink": "guida.",
   "menu.section.documentation.name": "Documentazione",
