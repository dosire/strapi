import React from 'react';
import { shallow } from 'enzyme';

import InlineBlock from '../InlineBlock';

describe('<InlineBlock />', () => {
  it('should not crash', () => {
    shallow(<InlineBlock />);
  });

<<<<<<< HEAD
  it('should render his children', () => {
=======
  it('should render its children', () => {
>>>>>>> 596f0d33
    const Child = () => <div>I am a child</div>;
    const wrapper = shallow(
      <InlineBlock>
        <Child />
      </InlineBlock>
    );

    expect(wrapper.find(Child).exists()).toBe(true);
  });
});<|MERGE_RESOLUTION|>--- conflicted
+++ resolved
@@ -8,11 +8,7 @@
     shallow(<InlineBlock />);
   });
 
-<<<<<<< HEAD
-  it('should render his children', () => {
-=======
   it('should render its children', () => {
->>>>>>> 596f0d33
     const Child = () => <div>I am a child</div>;
     const wrapper = shallow(
       <InlineBlock>
