--- conflicted
+++ resolved
@@ -89,13 +89,8 @@
       push,
       updateTempFeature,
     } = this.props;
-<<<<<<< HEAD
     const alreadyTakenContentTypeNames = allTakenNames.filter(
       name => name !== featureToEditName
-=======
-    const alreadyTakenContentTypeNames = Object.keys(currentData).filter(
-      name => name !== modelToEditName
->>>>>>> 596f0d33
     );
     let formErrors = {};
 
@@ -113,9 +108,7 @@
       formErrors,
       didCheckErrors: !prevState.didCheckErrors,
     }));
-    const pathname = `/plugins/${pluginId}/${featureType}s/${
-      modifiedData.name
-    }`;
+    const pathname = `/plugins/${pluginId}/${featureType}s/${modifiedData.name}`;
 
     if (isEmpty(formErrors)) {
       if (actionType === 'create') {
