--- conflicted
+++ resolved
@@ -48,20 +48,6 @@
   mainComponent: Comp,
   name: pluginPkg.strapi.name,
   preventComponentRendering: false,
-<<<<<<< HEAD
-=======
-  suffixUrl: plugins => {
-    const { uid, source } = get(
-      plugins,
-      ['content-manager', 'leftMenuSections', '0', 'links', '0'],
-      { uid: '', source: '' }
-    );
-
-    return source !== 'content-manager'
-      ? `/models/${uid}&source=${source}`
-      : `/models/${uid}`;
-  },
->>>>>>> 46c32055
   trads,
 };
 
