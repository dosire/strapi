{
  "name": "strapi",
  "version": "3.0.0-beta.17.8",
  "description": "An open source headless CMS solution to create and manage your own API. It provides a powerful dashboard and features to make your life easier. Databases supported: MongoDB, MySQL, MariaDB, PostgreSQL, SQLite",
  "homepage": "http://strapi.io",
  "directories": {
    "lib": "./lib",
    "bin": "./bin"
  },
  "main": "./lib",
  "bin": {
    "strapi": "./bin/strapi.js"
  },
  "dependencies": {
    "@koa/cors": "^3.0.0",
    "async": "^2.1.2",
    "boom": "^7.3.0",
    "chalk": "^2.4.1",
    "chokidar": "^2.1.2",
    "cli-table3": "^0.5.1",
    "cross-spawn": "^6.0.5",
    "delegates": "^1.0.0",
    "execa": "^1.0.0",
    "fs-extra": "^7.0.0",
    "glob": "^7.1.2",
    "inquirer": "^6.2.1",
    "koa": "^2.8.0",
    "koa-body": "^4.1.0",
    "koa-compose": "^4.1.0",
    "koa-compress": "^3.0.0",
    "koa-convert": "^1.2.0",
    "koa-favicon": "^2.0.0",
    "koa-i18n": "^2.1.0",
    "koa-ip": "^2.0.0",
    "koa-locale": "~1.3.0",
    "koa-lusca": "~2.2.0",
    "koa-qs": "^2.0.0",
    "koa-router": "^7.4.0",
    "koa-session": "^5.12.0",
    "koa-static": "^5.0.0",
    "lodash": "^4.17.5",
    "minimatch": "^3.0.4",
    "node-fetch": "^1.7.3",
    "node-machine-id": "^1.1.10",
    "node-schedule": "^1.2.0",
    "opn": "^5.3.0",
    "ora": "^3.0.0",
    "resolve-cwd": "^3.0.0",
    "rimraf": "^2.6.2",
    "shelljs": "^0.8.3",
<<<<<<< HEAD
    "strapi-database": "3.0.0-beta.17.6",
    "strapi-generate": "3.0.0-beta.17.6",
    "strapi-generate-api": "3.0.0-beta.17.6",
    "strapi-generate-controller": "3.0.0-beta.17.6",
    "strapi-generate-model": "3.0.0-beta.17.6",
    "strapi-generate-new": "3.0.0-beta.17.6",
    "strapi-generate-plugin": "3.0.0-beta.17.6",
    "strapi-generate-policy": "3.0.0-beta.17.6",
    "strapi-generate-service": "3.0.0-beta.17.6",
    "strapi-utils": "3.0.0-beta.17.6"
=======
    "strapi-generate": "3.0.0-beta.17.8",
    "strapi-generate-api": "3.0.0-beta.17.8",
    "strapi-generate-controller": "3.0.0-beta.17.8",
    "strapi-generate-model": "3.0.0-beta.17.8",
    "strapi-generate-new": "3.0.0-beta.17.8",
    "strapi-generate-plugin": "3.0.0-beta.17.8",
    "strapi-generate-policy": "3.0.0-beta.17.8",
    "strapi-generate-service": "3.0.0-beta.17.8",
    "strapi-utils": "3.0.0-beta.17.8"
>>>>>>> 5bf005b7
  },
  "scripts": {
    "test": "jest --verbose",
    "postinstall": "node lib/utils/success.js"
  },
  "author": {
    "email": "hi@strapi.io",
    "name": "Strapi team",
    "url": "http://strapi.io"
  },
  "maintainers": [
    {
      "name": "Strapi team",
      "email": "hi@strapi.io",
      "url": "http://strapi.io"
    }
  ],
  "repository": {
    "type": "git",
    "url": "git://github.com/strapi/strapi.git"
  },
  "bugs": {
    "url": "https://github.com/strapi/strapi/issues"
  },
  "engines": {
    "node": ">=10.0.0",
    "npm": ">=6.0.0"
  },
  "license": "MIT",
  "keywords": [
    "strapi",
    "cms",
    "cmf",
    "content management system",
    "content management framework",
    "admin panel",
    "dashboard",
    "api",
    "auth",
    "framework",
    "http",
    "json",
    "koa",
    "koajs",
    "lusca",
    "mvc",
    "oauth",
    "oauth2",
    "orm",
    "rest",
    "restful",
    "security",
    "jam",
    "jamstack",
    "javascript",
    "headless",
    "MongoDB",
    "MySQL",
    "MariaDB",
    "PostgreSQL",
    "SQLite",
    "graphqL",
    "infrastructure",
    "backend",
    "open source",
    "self hosted",
    "javascript",
    "lerna",
    "lernajs",
    "react",
    "reactjs"
  ]
}<|MERGE_RESOLUTION|>--- conflicted
+++ resolved
@@ -48,18 +48,7 @@
     "resolve-cwd": "^3.0.0",
     "rimraf": "^2.6.2",
     "shelljs": "^0.8.3",
-<<<<<<< HEAD
-    "strapi-database": "3.0.0-beta.17.6",
-    "strapi-generate": "3.0.0-beta.17.6",
-    "strapi-generate-api": "3.0.0-beta.17.6",
-    "strapi-generate-controller": "3.0.0-beta.17.6",
-    "strapi-generate-model": "3.0.0-beta.17.6",
-    "strapi-generate-new": "3.0.0-beta.17.6",
-    "strapi-generate-plugin": "3.0.0-beta.17.6",
-    "strapi-generate-policy": "3.0.0-beta.17.6",
-    "strapi-generate-service": "3.0.0-beta.17.6",
-    "strapi-utils": "3.0.0-beta.17.6"
-=======
+    "strapi-database": "3.0.0-beta.17.8",
     "strapi-generate": "3.0.0-beta.17.8",
     "strapi-generate-api": "3.0.0-beta.17.8",
     "strapi-generate-controller": "3.0.0-beta.17.8",
@@ -69,7 +58,6 @@
     "strapi-generate-policy": "3.0.0-beta.17.8",
     "strapi-generate-service": "3.0.0-beta.17.8",
     "strapi-utils": "3.0.0-beta.17.8"
->>>>>>> 5bf005b7
   },
   "scripts": {
     "test": "jest --verbose",
