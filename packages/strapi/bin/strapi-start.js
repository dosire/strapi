--- conflicted
+++ resolved
@@ -27,16 +27,12 @@
  * (fire up the application in our working directory).
  */
 
-<<<<<<< HEAD
-module.exports = function () {
+module.exports = function() {
   // Check that we're in a valid Strapi project.
   if (!cli.isStrapiApp()) {
     return logger.error('This command can only be used inside a Strapi project.');
   }
 
-=======
-module.exports = function() {
->>>>>>> 77b49ecb
   try {
     // Set NODE_ENV
     if (_.isEmpty(process.env.NODE_ENV)) {
