--- conflicted
+++ resolved
@@ -14,12 +14,6 @@
     }
 
     else if (key === 'security.xframe.value.nested' && prevSettings['security.xframe.value.nested'] !== this.props.home.modifiedData['security.xframe.value.nested'] && this.props.home.modifiedData['security.xframe.value'] === 'ALLOW-FROM') {
-<<<<<<< HEAD
-      const xFrameValue = includes(this.props.home.modifiedData['security.xframe.value.nested'], 'ALLOW-FROM')
-        ? `ALLOW-FROM ${this.props.home.modifiedData['security.xframe.value.nested']}`
-        : `ALLOW-FROM.ALLOW-FROM ${this.props.home.modifiedData['security.xframe.value.nested']}`;
-=======
->>>>>>> d855d99f
 
       const xFrameValue = `ALLOW-FROM.ALLOW-FROM ${trimStart(replace(this.props.home.modifiedData['security.xframe.value.nested'], 'ALLOW-FROM', ''))}`;
       body['security.xframe.value'] = xFrameValue;
