/**
 *
 * WithInput
 *
 */

import React from 'react';
import styles from './styles.scss';

/* eslint-disable */

/* eslint-disable react/require-default-props  */
const WithInput = InnerInput =>
  class extends React.Component {
    // eslint-disable-line react/prefer-stateless-function
<<<<<<< HEAD
=======
    static displayName = 'withInput';

>>>>>>> 596f0d33
    render() {
      return <InnerInput {...this.props} {...this.state} styles={styles} />;
    }
  };

export default WithInput;<|MERGE_RESOLUTION|>--- conflicted
+++ resolved
@@ -13,11 +13,8 @@
 const WithInput = InnerInput =>
   class extends React.Component {
     // eslint-disable-line react/prefer-stateless-function
-<<<<<<< HEAD
-=======
     static displayName = 'withInput';
 
->>>>>>> 596f0d33
     render() {
       return <InnerInput {...this.props} {...this.state} styles={styles} />;
     }
