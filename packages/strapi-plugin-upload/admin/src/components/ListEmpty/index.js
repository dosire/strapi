--- conflicted
+++ resolved
@@ -29,25 +29,12 @@
         );
       })}
       <div className="btn-wrapper">
-<<<<<<< HEAD
-        <FormattedMessage id={getTrad('list.assets-empty.title')}>
-          {content => <p className="title">{content}</p>}
-        </FormattedMessage>
-        <FormattedMessage id={getTrad('list.assets-empty.subtitle')}>
-          {content => <p className="subtitle">{content}</p>}
-        </FormattedMessage>
-
-        <FormattedMessage id={getTrad('header.actions.upload-assets')}>
-          {label => <Button color="primary" label={label} onClick={onClick} type="button" />}
-        </FormattedMessage>
-=======
         <IntlText id={getTrad('list.assets-empty.title')} fontSize="lg" fontWeight="semiBold" />
         <IntlText id={getTrad('list.assets-empty.subtitle')} fontSize="md" lineHeight="19px" />
         <div style={{ paddingBottom: '1.1rem' }} />
         <Button color="primary" onClick={onClick} type="button">
           <FormattedMessage id={getTrad('header.actions.upload-assets')} />
         </Button>
->>>>>>> 268fa19f
       </div>
     </Wrapper>
   );
