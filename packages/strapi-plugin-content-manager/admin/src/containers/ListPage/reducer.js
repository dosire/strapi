/**
 *
 * ListPage reducer
 *
 */

import { fromJS, List, Map } from 'immutable';
import { toString } from 'lodash';

// ListPage constants
import {
  ADD_FILTER,
  CHANGE_PARAMS,
  DELETE_DATA_SUCCESS,
  DELETE_SEVERAL_DATA_SUCCESS,
  GET_DATA,
  GET_DATA_SUCCEEDED,
  ON_CHANGE,
  ON_CLICK_REMOVE,
  ON_CLICK_SELECT,
  ON_CLICK_SELECT_ALL,
  ON_TOGGLE_FILTERS,
  OPEN_FILTERS_WITH_SELECTION,
  REMOVE_ALL_FILTERS,
  REMOVE_FILTER,
  SET_PARAMS,
  SUBMIT,
  ON_TOGGLE_DELETE_ALL,
} from './constants';

const initialState = fromJS({
  appliedFilters: List([]),
  count: fromJS({}),
  currentModel: '',
  entriesToDelete: List([]),
  filters: List([]),
  filtersUpdated: false,
  filterToFocus: null,
  isLoading: true,
  params: Map({
    _limit: 10,
    _page: 1,
    _sort: '',
    _q: '',
  }),
  // records: List([]),
  records: fromJS({}),
  showFilter: false,
  showWarningDeleteAll: false,
});

function listPageReducer(state = initialState, action) {
  switch (action.type) {
    case ADD_FILTER:
      return state.update('appliedFilters', list => list.push(Map(action.filter)));
    case DELETE_DATA_SUCCESS:
      return state
        .updateIn(['records', state.get('currentModel')], (list) => (
          list.filter(obj => {
            if (obj._id) {
              return obj._id !== action.id;
            }

            return obj.id !== parseInt(action.id, 10);
          })
        ))
        .updateIn(['count', state.get('currentModel')], v => v = v - 1);
    case DELETE_SEVERAL_DATA_SUCCESS:
      return state
        .update('showWarningDeleteAll', () => false)
        .update('entriesToDelete', () => List([]));
    case CHANGE_PARAMS:
<<<<<<< HEAD
      return state.updateIn(action.keys, () => action.value);
    case GET_DATA:
      return state
        .update('isLoading', () => true)
        .update('currentModel', () => action.currentModel);
=======
      return state
        .updateIn(action.keys, () => action.value)
        .update('filters', list => {
          // Remove the filters
          if (action.keys.indexOf('_q') !== -1) {
            return List([]);
          }
          return list;
        })
        .update('filtersUpdated', v => {
          // Change the URI
          if (action.keys.indexOf('_q') !== -1) {
            return !v;
          }

          return v;
        });
>>>>>>> ee56c16e
    case GET_DATA_SUCCEEDED:
      return state
        .update('entriesToDelete', () => List([]))
        .updateIn(['count', state.get('currentModel')], () => action.data[0].count)
        .update('isLoading', () => false)
        .updateIn(['records', state.get('currentModel')], () => List(action.data[1]));
    case ON_CHANGE:
      return state.updateIn(['appliedFilters', action.index, action.key], () => action.value);
    case ON_CLICK_REMOVE:
      return state
        .update('appliedFilters', list => list.splice(action.index, 1))
        .update('filters', list => list.splice(action.index, 1))
        .update('filtersUpdated', v => v = !v);
    case ON_CLICK_SELECT:
      return state.update('entriesToDelete', list => {
        const index = state.get('entriesToDelete').indexOf(toString(action.id));

        if (index !== -1) {
          return list.splice(index, 1);
        }

        return list.concat(toString(action.id));
      });
    case ON_CLICK_SELECT_ALL:
      return state.update('entriesToDelete', () => {
        if (state.get('entriesToDelete').size === 0) {
          return state
            .getIn(['records', state.get('currentModel')])
            .reduce((acc, current) => acc.concat(List([toString(current.id)])), List([]));
        }

        return List([]);
      });
    case ON_TOGGLE_FILTERS:
      return state
        .update('filterToFocus', () => null)
        .update('showFilter', v => !v)
        .update('appliedFilters', () => state.get('filters'));
    case OPEN_FILTERS_WITH_SELECTION:
      return state
        .update('showFilter', () => true)
        .update('appliedFilters', () => state.get('filters'))
        .update('filterToFocus', () => action.index);
    case REMOVE_ALL_FILTERS:
      return state
        .update('appliedFilters', () => List([]))
        .update('filters', () => List([]))
        .update('filtersUpdated', v => v = !v);
    case REMOVE_FILTER:
      return state.update('appliedFilters', list => list.splice(action.index, 1));
    case SET_PARAMS:
      return state
        .update('params', () => Map(action.params))
        .update('filters', () => fromJS(action.filters))
        .update('showFilter', () => false);
    case SUBMIT:
      return state
        .update('filters', () => state.get('appliedFilters').filter(filter => filter.get('value') !== ''))
        .update('appliedFilters', (list) => list.filter(filter => filter.get('value') !== ''))
        .update('showFilter', () => false)
        .update('filtersUpdated', v => v = !v)
        .updateIn(['params', '_q'], () => '');
    case ON_TOGGLE_DELETE_ALL:
      return state.update('showWarningDeleteAll', v => v = !v);
    default:
      return state;
  }
}

export default listPageReducer;<|MERGE_RESOLUTION|>--- conflicted
+++ resolved
@@ -70,13 +70,6 @@
         .update('showWarningDeleteAll', () => false)
         .update('entriesToDelete', () => List([]));
     case CHANGE_PARAMS:
-<<<<<<< HEAD
-      return state.updateIn(action.keys, () => action.value);
-    case GET_DATA:
-      return state
-        .update('isLoading', () => true)
-        .update('currentModel', () => action.currentModel);
-=======
       return state
         .updateIn(action.keys, () => action.value)
         .update('filters', list => {
@@ -94,7 +87,10 @@
 
           return v;
         });
->>>>>>> ee56c16e
+    case GET_DATA:
+      return state
+        .update('isLoading', () => true)
+        .update('currentModel', () => action.currentModel);
     case GET_DATA_SUCCEEDED:
       return state
         .update('entriesToDelete', () => List([]))
