import React, { memo, useCallback, useEffect, useRef, useState } from 'react';
import PropTypes from 'prop-types';
import { connect } from 'react-redux';
import { bindActionCreators, compose } from 'redux';
import { get, sortBy } from 'lodash';
import { FormattedMessage } from 'react-intl';
import { Header } from '@buffetjs/custom';
<<<<<<< HEAD
import {
  PopUpWarning,
  generateFiltersFromSearch,
  generateSearchFromFilters,
  generateSearchFromObject,
  getQueryParameters,
  useGlobalContext,
  request,
} from 'strapi-helper-plugin';

=======
import { PopUpWarning, getQueryParameters, useGlobalContext, request } from 'strapi-helper-plugin';
>>>>>>> 1ff48a8e
import pluginId from '../../pluginId';
import DisplayedFieldsDropdown from '../../components/DisplayedFieldsDropdown';
import Container from '../../components/Container';
import CustomTable from '../../components/CustomTable';
import FilterPicker from '../../components/FilterPicker';
import Search from '../../components/Search';
<<<<<<< HEAD

=======
import { generateFiltersFromSearch, generateSearchFromFilters } from '../../utils/search';
>>>>>>> 1ff48a8e
import ListViewProvider from '../ListViewProvider';
import { onChangeListLabels, resetListLabels } from '../Main/actions';
import { AddFilterCta, FilterIcon, Wrapper } from './components';
import Filter from './Filter';
import Footer from './Footer';
import {
  getDataSucceeded,
  onChangeBulk,
  onChangeBulkSelectall,
  onDeleteDataSucceeded,
  onDeleteSeveralDataSucceeded,
  resetProps,
  toggleModalDelete,
  toggleModalDeleteAll,
} from './actions';
import reducer from './reducer';
import makeSelectListView from './selectors';
import getRequestUrl from '../../utils/getRequestUrl';

/* eslint-disable react/no-array-index-key */

function ListView({
  count,
  data,
  emitEvent,
  entriesToDelete,
  location: { pathname, search },
  getDataSucceeded,
  layouts,
  history: { push },
  onChangeBulk,
  onChangeBulkSelectall,
  onChangeListLabels,
  onDeleteDataSucceeded,
  onDeleteSeveralDataSucceeded,
  resetListLabels,
  resetProps,
  shouldRefetchData,
  showWarningDelete,
  slug,
  toggleModalDelete,
  showWarningDeleteAll,
  toggleModalDeleteAll,
}) {
  strapi.useInjectReducer({ key: 'listView', reducer, pluginId });

  const { formatMessage } = useGlobalContext();
  const getLayoutSettingRef = useRef();
  const getDataRef = useRef();
  const [isLabelPickerOpen, setLabelPickerState] = useState(false);
  const [isFilterPickerOpen, setFilterPickerState] = useState(false);
  const [idToDelete, setIdToDelete] = useState(null);
  const contentTypePath = [slug, 'contentType'];

  getDataRef.current = async (uid, params) => {
    try {
      const generatedSearch = generateSearchFromObject(params);
      const [{ count }, data] = await Promise.all([
        request(getRequestUrl(`explorer/${uid}/count?${generatedSearch}`), {
          method: 'GET',
        }),
        request(getRequestUrl(`explorer/${uid}?${generatedSearch}`), {
          method: 'GET',
        }),
      ]);

      getDataSucceeded(count, data);
    } catch (err) {
      strapi.notification.error(`${pluginId}.error.model.fetch`);
    }
  };

  getLayoutSettingRef.current = settingName =>
    get(layouts, [...contentTypePath, 'settings', settingName], '');

  const getSearchParams = useCallback(
    (updatedParams = {}) => {
      return {
        _limit: getQueryParameters(search, '_limit') || getLayoutSettingRef.current('pageSize'),
        _page: getQueryParameters(search, '_page') || 1,
        _q: getQueryParameters(search, '_q') || '',
        _sort:
          getQueryParameters(search, '_sort') ||
          `${getLayoutSettingRef.current('defaultSortBy')}:${getLayoutSettingRef.current(
            'defaultSortOrder'
          )}`,
        filters: generateFiltersFromSearch(search),
        ...updatedParams,
      };
    },
    [getLayoutSettingRef, search]
  );

  const handleConfirmDeleteData = useCallback(async () => {
    try {
      emitEvent('willDeleteEntry');

      await request(getRequestUrl(`explorer/${slug}/${idToDelete}`), {
        method: 'DELETE',
      });

      strapi.notification.success(`${pluginId}.success.record.delete`);

      // Close the modal and refetch data
      onDeleteDataSucceeded();
      emitEvent('didDeleteEntry');
    } catch (err) {
      strapi.notification.error(`${pluginId}.error.record.delete`);
    }
  }, [emitEvent, idToDelete, onDeleteDataSucceeded, slug]);

  const handleConfirmDeleteAllData = useCallback(async () => {
    const params = Object.assign(entriesToDelete);

    try {
      await request(getRequestUrl(`explorer/deleteAll/${slug}`), {
        method: 'DELETE',
        params,
      });

      onDeleteSeveralDataSucceeded();
    } catch (err) {
      strapi.notification.error(`${pluginId}.error.record.delete`);
    }
  }, [entriesToDelete, onDeleteSeveralDataSucceeded, slug]);

  useEffect(() => {
    getDataRef.current(slug, getSearchParams());

    return () => {
      resetProps();
      setFilterPickerState(false);
    };
    // eslint-disable-next-line react-hooks/exhaustive-deps
  }, [slug, shouldRefetchData]);

  const toggleLabelPickerState = () => {
    if (!isLabelPickerOpen) {
      emitEvent('willChangeListFieldsSettings');
    }

    setLabelPickerState(prevState => !prevState);
  };
  const toggleFilterPickerState = () => {
    if (!isFilterPickerOpen) {
      emitEvent('willFilterEntries');
    }

    setFilterPickerState(prevState => !prevState);
  };

  // Helpers
  const getMetaDatas = (path = []) => get(layouts, [...contentTypePath, 'metadatas', ...path], {});

  const getListLayout = () => get(layouts, [...contentTypePath, 'layouts', 'list'], []);

  const getListSchema = () => get(layouts, [...contentTypePath, 'schema'], {});

  const getName = () => {
    return get(getListSchema(), ['info', 'name'], '');
  };

  const getAllLabels = () => {
    return sortBy(
      Object.keys(getMetaDatas())
        .filter(
          key =>
            !['json', 'component', 'dynamiczone', 'relation', 'richtext'].includes(
              get(getListSchema(), ['attributes', key, 'type'], '')
            )
        )
        .map(label => ({
          name: label,
          value: getListLayout().includes(label),
        })),
      ['label', 'name']
    );
  };

  const getFirstSortableElement = (name = '') => {
    return get(
      getListLayout().filter(h => {
        return h !== name && getMetaDatas([h, 'list', 'sortable']) === true;
      }),
      ['0'],
      'id'
    );
  };
  const getTableHeaders = () => {
    return getListLayout().map(label => {
      return { ...getMetaDatas([label, 'list']), name: label };
    });
  };
  const handleChangeListLabels = ({ name, value }) => {
    const currentSort = getSearchParams()._sort;

    if (value && getListLayout().length === 1) {
      strapi.notification.error('content-manager.notification.error.displayedFields');

      return;
    }

    if (currentSort.split(':')[0] === name && value) {
      emitEvent('didChangeDisplayedFields');
      handleChangeParams({
        target: {
          name: '_sort',
          value: `${getFirstSortableElement(name)}:ASC`,
        },
      });
    }

    onChangeListLabels({
      target: {
        name,
        slug,
        value: !value,
      },
    });
  };

  const handleChangeParams = ({ target: { name, value } }) => {
    const updatedSearch = getSearchParams({ [name]: value });
    const newSearch = generateSearchFromFilters(updatedSearch);

    if (name === '_limit') {
      emitEvent('willChangeNumberOfEntriesPerPage');
    }

    push({ search: newSearch });
    resetProps();
    getDataRef.current(slug, updatedSearch);
  };
  const handleClickDelete = id => {
    setIdToDelete(id);
    toggleModalDelete();
  };
  const handleSubmit = (filters = []) => {
    emitEvent('didFilterEntries');
    toggleFilterPickerState();
    handleChangeParams({ target: { name: 'filters', value: filters } });
  };

  const filterPickerActions = [
    {
      label: `${pluginId}.components.FiltersPickWrapper.PluginHeader.actions.clearAll`,
      kind: 'secondary',
      onClick: () => {
        toggleFilterPickerState();
        handleChangeParams({ target: { name: 'filters', value: [] } });
      },
    },
    {
      label: `${pluginId}.components.FiltersPickWrapper.PluginHeader.actions.apply`,
      kind: 'primary',
      type: 'submit',
    },
  ];

  const headerAction = [
    {
      label: formatMessage(
        {
          id: 'content-manager.containers.List.addAnEntry',
        },
        {
          entity: getName() || 'Content Manager',
        }
      ),
      onClick: () => {
        emitEvent('willCreateEntry');
        push({
          pathname: `${pathname}/create`,
          search: `redirectUrl=${pathname}${search}`,
        });
      },
      color: 'primary',
      type: 'button',
      icon: true,
      style: {
        paddingLeft: 15,
        paddingRight: 15,
        fontWeight: 600,
      },
    },
  ];

  const headerProps = {
    title: {
      label: getName() || 'Content Manager',
    },
    content: formatMessage(
      {
        id:
          count > 1
            ? `${pluginId}.containers.List.pluginHeaderDescription`
            : `${pluginId}.containers.List.pluginHeaderDescription.singular`,
      },
      { label: count }
    ),
    actions: headerAction,
  };

  return (
    <>
      <ListViewProvider
        data={data}
        count={count}
        entriesToDelete={entriesToDelete}
        emitEvent={emitEvent}
        firstSortableElement={getFirstSortableElement()}
        label={getName()}
        onChangeBulk={onChangeBulk}
        onChangeBulkSelectall={onChangeBulkSelectall}
        onChangeParams={handleChangeParams}
        onClickDelete={handleClickDelete}
        schema={getListSchema()}
        searchParams={getSearchParams()}
        slug={slug}
        toggleModalDeleteAll={toggleModalDeleteAll}
      >
        <FilterPicker
          actions={filterPickerActions}
          isOpen={isFilterPickerOpen}
          name={getName()}
          toggleFilterPickerState={toggleFilterPickerState}
          onSubmit={handleSubmit}
        />
        <Container className="container-fluid">
          {!isFilterPickerOpen && <Header {...headerProps} />}
          {getLayoutSettingRef.current('searchable') && (
            <Search
              changeParams={handleChangeParams}
              initValue={getQueryParameters(search, '_q') || ''}
              model={getName()}
              value={getQueryParameters(search, '_q') || ''}
            />
          )}
          <Wrapper>
            <div className="row" style={{ marginBottom: '5px' }}>
              <div className="col-10">
                <div className="row" style={{ marginLeft: 0, marginRight: 0 }}>
                  {getLayoutSettingRef.current('filterable') && (
                    <>
                      <AddFilterCta type="button" onClick={toggleFilterPickerState}>
                        <FilterIcon />
<<<<<<< HEAD
                        <FormattedMessage id="app.utils.filters" />
=======
                        <FormattedMessage id={`${pluginId}.components.AddFilterCTA.add`} />
>>>>>>> 1ff48a8e
                      </AddFilterCta>
                      {getSearchParams().filters.map((filter, key) => (
                        <Filter
                          {...filter}
                          changeParams={handleChangeParams}
                          filters={getSearchParams().filters}
                          index={key}
                          schema={getListSchema()}
                          key={key}
                          toggleFilterPickerState={toggleFilterPickerState}
                          isFilterPickerOpen={isFilterPickerOpen}
                        />
                      ))}
                    </>
                  )}
                </div>
              </div>
              <div className="col-2">
                <DisplayedFieldsDropdown
                  isOpen={isLabelPickerOpen}
                  items={getAllLabels()}
                  onChange={handleChangeListLabels}
                  onClickReset={() => {
                    resetListLabels(slug);
                  }}
                  slug={slug}
                  toggle={toggleLabelPickerState}
                />
              </div>
            </div>
            <div className="row" style={{ paddingTop: '12px' }}>
              <div className="col-12">
                <CustomTable
                  data={data}
                  headers={getTableHeaders()}
                  isBulkable={getLayoutSettingRef.current('bulkable')}
                  onChangeParams={handleChangeParams}
                />
                <Footer />
              </div>
            </div>
          </Wrapper>
        </Container>
        <PopUpWarning
          isOpen={showWarningDelete}
          toggleModal={toggleModalDelete}
          content={{
            title: `${pluginId}.popUpWarning.title`,
            message: `${pluginId}.popUpWarning.bodyMessage.contentType.delete`,
            cancel: `${pluginId}.popUpWarning.button.cancel`,
            confirm: `${pluginId}.popUpWarning.button.confirm`,
          }}
          onConfirm={handleConfirmDeleteData}
          popUpWarningType="danger"
        />
        <PopUpWarning
          isOpen={showWarningDeleteAll}
          toggleModal={toggleModalDeleteAll}
          content={{
            title: `${pluginId}.popUpWarning.title`,
            message: `${pluginId}.popUpWarning.bodyMessage.contentType.delete${
              entriesToDelete.length > 1 ? '.all' : ''
            }`,
            cancel: `${pluginId}.popUpWarning.button.cancel`,
            confirm: `${pluginId}.popUpWarning.button.confirm`,
          }}
          popUpWarningType="danger"
          onConfirm={handleConfirmDeleteAllData}
        />
      </ListViewProvider>
    </>
  );
}
ListView.defaultProps = {
  layouts: {},
};

ListView.propTypes = {
  count: PropTypes.number.isRequired,
  data: PropTypes.array.isRequired,
  emitEvent: PropTypes.func.isRequired,
  entriesToDelete: PropTypes.array.isRequired,
  layouts: PropTypes.object,
  location: PropTypes.shape({
    pathname: PropTypes.string.isRequired,
    search: PropTypes.string.isRequired,
  }).isRequired,
  models: PropTypes.array.isRequired,
  getDataSucceeded: PropTypes.func.isRequired,
  history: PropTypes.shape({
    push: PropTypes.func.isRequired,
  }).isRequired,
  onChangeBulk: PropTypes.func.isRequired,
  onChangeBulkSelectall: PropTypes.func.isRequired,
  onChangeListLabels: PropTypes.func.isRequired,
  onDeleteDataSucceeded: PropTypes.func.isRequired,
  onDeleteSeveralDataSucceeded: PropTypes.func.isRequired,
  resetListLabels: PropTypes.func.isRequired,
  resetProps: PropTypes.func.isRequired,
  shouldRefetchData: PropTypes.bool.isRequired,
  showWarningDelete: PropTypes.bool.isRequired,
  showWarningDeleteAll: PropTypes.bool.isRequired,
  slug: PropTypes.string.isRequired,
  toggleModalDelete: PropTypes.func.isRequired,
  toggleModalDeleteAll: PropTypes.func.isRequired,
};

const mapStateToProps = makeSelectListView();

export function mapDispatchToProps(dispatch) {
  return bindActionCreators(
    {
      getDataSucceeded,
      onChangeBulk,
      onChangeBulkSelectall,
      onChangeListLabels,
      onDeleteDataSucceeded,
      onDeleteSeveralDataSucceeded,
      resetListLabels,
      resetProps,
      toggleModalDelete,
      toggleModalDeleteAll,
    },
    dispatch
  );
}
const withConnect = connect(mapStateToProps, mapDispatchToProps);

export default compose(withConnect, memo)(ListView);<|MERGE_RESOLUTION|>--- conflicted
+++ resolved
@@ -5,7 +5,6 @@
 import { get, sortBy } from 'lodash';
 import { FormattedMessage } from 'react-intl';
 import { Header } from '@buffetjs/custom';
-<<<<<<< HEAD
 import {
   PopUpWarning,
   generateFiltersFromSearch,
@@ -16,20 +15,12 @@
   request,
 } from 'strapi-helper-plugin';
 
-=======
-import { PopUpWarning, getQueryParameters, useGlobalContext, request } from 'strapi-helper-plugin';
->>>>>>> 1ff48a8e
 import pluginId from '../../pluginId';
 import DisplayedFieldsDropdown from '../../components/DisplayedFieldsDropdown';
 import Container from '../../components/Container';
 import CustomTable from '../../components/CustomTable';
 import FilterPicker from '../../components/FilterPicker';
 import Search from '../../components/Search';
-<<<<<<< HEAD
-
-=======
-import { generateFiltersFromSearch, generateSearchFromFilters } from '../../utils/search';
->>>>>>> 1ff48a8e
 import ListViewProvider from '../ListViewProvider';
 import { onChangeListLabels, resetListLabels } from '../Main/actions';
 import { AddFilterCta, FilterIcon, Wrapper } from './components';
@@ -376,11 +367,7 @@
                     <>
                       <AddFilterCta type="button" onClick={toggleFilterPickerState}>
                         <FilterIcon />
-<<<<<<< HEAD
                         <FormattedMessage id="app.utils.filters" />
-=======
-                        <FormattedMessage id={`${pluginId}.components.AddFilterCTA.add`} />
->>>>>>> 1ff48a8e
                       </AddFilterCta>
                       {getSearchParams().filters.map((filter, key) => (
                         <Filter
