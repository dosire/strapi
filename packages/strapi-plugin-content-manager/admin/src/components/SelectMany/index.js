--- conflicted
+++ resolved
@@ -159,15 +159,6 @@
   render() {
     const description = this.props.relation.description ? (
       <p>{this.props.relation.description}</p>
-<<<<<<< HEAD
-    ) : '';
-    const value = get(this.props.record, this.props.relation.alias);
-
-    /* eslint-disable jsx-a11y/label-has-for */
-    return (
-      <div className={`form-group ${styles.selectMany}`}>
-        <label htmlFor={this.props.relation.alias}>{this.props.relation.label}</label>
-=======
     ) : (
       ''
     );
@@ -179,7 +170,6 @@
       <div className={`form-group ${styles.selectMany} ${value.length > 4 && styles.selectManyUpdate}`}>
         <label htmlFor={this.props.relation.alias}>{this.props.relation.alias} <span>({value.length})</span></label>
         {description}
->>>>>>> 6a4a0742
         <Select
           className={`${styles.select}`}
           id={this.props.relation.alias}
