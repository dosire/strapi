import { fromJS } from 'immutable';
<<<<<<< HEAD
import { getFilterType } from 'strapi-helper-plugin';
=======
import { get } from 'lodash';
import getFilterType from '../FilterPickerOption/utils';
>>>>>>> 1ff48a8e

function init(initialState, { name, type, options }) {
  // Create the first filter
  const [filter] = getFilterType(type);
  let value = '';

  if (type === 'boolean') {
    value = 'true';
  } else if (type === 'number') {
    value = 0;
  } else if (type === 'enumeration') {
    value = get(options, [0], '');
  }

  const initialFilter = { name, filter: filter.value, value };

  return initialState
    .update('initialData', () => fromJS([initialFilter]))
    .update('modifiedData', () => fromJS([initialFilter]));
}

export default init;<|MERGE_RESOLUTION|>--- conflicted
+++ resolved
@@ -1,10 +1,6 @@
 import { fromJS } from 'immutable';
-<<<<<<< HEAD
 import { getFilterType } from 'strapi-helper-plugin';
-=======
 import { get } from 'lodash';
-import getFilterType from '../FilterPickerOption/utils';
->>>>>>> 1ff48a8e
 
 function init(initialState, { name, type, options }) {
   // Create the first filter
