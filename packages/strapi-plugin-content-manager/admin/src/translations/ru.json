--- conflicted
+++ resolved
@@ -14,13 +14,6 @@
     "containers.List.pluginHeaderDescription.singular": "{label} запись найдена",
     "components.LimitSelect.itemsPerPage": "Элементов на странице",
     "containers.List.errorFetchRecords": "Ошибка",
-<<<<<<< HEAD
-
-    "containers.SettingPage.relations": "Relational fields",
-
-    "containers.SettingPage.editSettings.description": "Drag & drop the fields to build the layout",
-    "containers.SettingPage.editSettings.title": "Edit - Settings",
-=======
     "containers.SettingPage.addField": "Добавить новое поле",
     "containers.SettingPage.attributes": "Поля атрибутов",
     "containers.SettingPage.attributes.description": "Определить порядок атребутов",
@@ -72,7 +65,6 @@
     "popUpWarning.bodyMessage.contentType.delete.all": "Вы уверенны, что хотите удалить эти записи?",
     "popUpWarning.warning.cancelAllSettings": "Вы уверенны, что хотите отменить ваши модификации?",
     "popUpWarning.warning.updateAllSettings": "Это изменит все ваши настройки",
->>>>>>> 6a4a0742
   
     "EditRelations.title": "Связанные данные",
     
