--- conflicted
+++ resolved
@@ -45,27 +45,6 @@
   },
   "devDependencies": {
     "react-select": "^1.0.0-rc.5",
-<<<<<<< HEAD
-    "strapi-helper-plugin": "3.0.0-alpha.6.4"
-=======
     "strapi-helper-plugin": "3.0.0-alpha.6.7"
-  },
-  "devDependencies": {
-    "cross-env": "^5.1.1",
-    "eslint": "^4.10.0",
-    "eslint-config-airbnb": "^15.1.0",
-    "eslint-config-airbnb-base": "^11.3.2",
-    "eslint-config-prettier": "^2.7.0",
-    "eslint-import-resolver-webpack": "^0.8.3",
-    "eslint-plugin-babel": "^4.1.2",
-    "eslint-plugin-import": "^2.8.0",
-    "eslint-plugin-jsx-a11y": "^6.0.2",
-    "eslint-plugin-react": "^7.4.0",
-    "eslint-plugin-redux-saga": "^0.4.0",
-    "plop": "^1.9.0",
-    "prettier": "^1.7.4",
-    "rimraf": "^2.6.2",
-    "webpack": "^3.8.1"
->>>>>>> 934fde2a
   }
 }