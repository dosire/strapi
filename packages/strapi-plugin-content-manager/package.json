{
  "name": "strapi-plugin-content-manager",
  "version": "3.0.0-alpha.12.6",
  "description": "A powerful UI to easily manage your data.",
  "strapi": {
    "name": "Content Manager",
    "icon": "plug",
    "description": "content-manager.plugin.description"
  },
  "scripts": {
    "analyze:clean": "node ./node_modules/strapi-helper-plugin/node_modules/.bin/rimraf stats.json",
    "preanalyze": "npm run analyze:clean",
    "analyze": "node ./node_modules/strapi-helper-plugin/lib/internals/scripts/analyze.js",
    "prebuild": "npm run build:clean",
    "build:dev": "node ./node_modules/strapi-helper-plugin/node_modules/.bin/cross-env NODE_ENV=development node ./node_modules/strapi-helper-plugin/node_modules/.bin/webpack --config node_modules/strapi-helper-plugin/lib/internals/webpack/webpack.prod.babel.js --color -p --progress",
    "build": "node ./node_modules/strapi-helper-plugin/node_modules/.bin/cross-env NODE_ENV=production node ./node_modules/strapi-helper-plugin/node_modules/.bin/webpack --config node_modules/strapi-helper-plugin/lib/internals/webpack/webpack.prod.babel.js --color -p --progress",
    "build:clean": "node ./node_modules/strapi-helper-plugin/node_modules/.bin/rimraf admin/build",
    "start": "node ./node_modules/strapi-helper-plugin/node_modules/.bin/cross-env NODE_ENV=development PLUGIN=true node ./node_modules/strapi-helper-plugin/lib/server",
    "generate": "node ./node_modules/plop/plop.js --plopfile ./node_modules/strapi-helper-plugin/lib/internals/generators/index.js",
    "prettier": "node ./node_modules/strapi-helper-plugin/node_modules/.bin/prettier --single-quote --trailing-comma es5 --write \"{admin,__{tests,mocks}__}/**/*.js\"",
    "test": "echo \"Error: no test specified\"",
    "prepublishOnly": "IS_MONOREPO=true npm run build"
  },
  "devDependencies": {
    "codemirror": "^5.39.0",
    "draft-js": "^0.10.5",
    "react-select": "^1.0.0-rc.5",
<<<<<<< HEAD
    "showdown": "^1.8.6",
    "strapi-helper-plugin": "3.0.0-alpha.12.5"
=======
    "strapi-helper-plugin": "3.0.0-alpha.12.6"
>>>>>>> 4d895e64
  },
  "author": {
    "name": "Strapi team",
    "email": "hi@strapi.io",
    "url": "http://strapi.io"
  },
  "maintainers": [
    {
      "name": "Strapi team",
      "email": "hi@strapi.io",
      "url": "http://strapi.io"
    }
  ],
  "repository": {
    "type": "git",
    "url": "git://github.com/strapi/strapi.git"
  },
  "engines": {
    "node": ">= 9.0.0",
    "npm": ">= 5.0.0"
  },
  "license": "MIT"
}<|MERGE_RESOLUTION|>--- conflicted
+++ resolved
@@ -25,12 +25,8 @@
     "codemirror": "^5.39.0",
     "draft-js": "^0.10.5",
     "react-select": "^1.0.0-rc.5",
-<<<<<<< HEAD
     "showdown": "^1.8.6",
-    "strapi-helper-plugin": "3.0.0-alpha.12.5"
-=======
     "strapi-helper-plugin": "3.0.0-alpha.12.6"
->>>>>>> 4d895e64
   },
   "author": {
     "name": "Strapi team",
