'use strict';

const _ = require('lodash');

/**
 * A set of functions called "actions" for `ContentManager`
 */

module.exports = {
  fetchAll: async (params, query) => {
<<<<<<< HEAD
    const {
      limit,
      skip,
      sort,
      query: request,
      queryAttribute,
      source,
      populate = [],
    } = query;
    const filters = strapi.utils.models.convertParams(params.model, query);
    const { where = {} } = !_.isEmpty(request)
      ? strapi.utils.models.convertParams(params.model, request)
      : filters;

    // Find entries using `queries` system
    return await strapi.query(params.model, source).find(
      {
        limit: limit || filters.limit,
        skip: skip || filters.start || 0,
        sort: sort || filters.sort,
        where,
        queryAttribute,
      },
      populate,
    );
=======
    const { query: request, source, populate = [], ...filters } = query;

    const queryFilter = !_.isEmpty(request) ? {
      ...filters, // Filters is an object containing the limit/sort and start
      ...request
    } : filters;

    // Find entries using `queries` system
    return await strapi.query(params.model, source).find(queryFilter, populate);
>>>>>>> c60457f3
  },

  search: async (params, query) => {
    const { limit, skip, sort, source, _q, populate = [] } = query; // eslint-disable-line no-unused-vars
    const filters = strapi.utils.models.convertParams(params.model, query);

    // Find entries using `queries` system
    return await strapi.query(params.model, source).search(
      {
        limit: limit || filters.limit,
        skip: skip || filters.start || 0,
        sort: sort || filters.sort,
        search: _q,
      },
      populate,
    );
  },

  countSearch: async (params, query) => {
    const { source, _q } = query;

    return await strapi.query(params.model, source).countSearch({ search: _q });
  },

  count: async (params, query) => {
    const { source, ...filters } = query;

<<<<<<< HEAD
    return await strapi
      .query(params.model, source)
      .count({ where: filters.where });
=======
    return await strapi.query(params.model, source).count(filters);
>>>>>>> c60457f3
  },

  fetch: async (params, source, populate, raw = true) => {
    return await strapi.query(params.model, source).findOne(
      {
        id: params.id,
      },
      populate,
      raw,
    );
  },

  add: async (params, values, source) => {
    // Multipart/form-data.
    if (values.hasOwnProperty('fields') && values.hasOwnProperty('files')) {
      // Silent recursive parser.
      const parser = value => {
        try {
          value = JSON.parse(value);
        } catch (e) {
          // Silent.
        }

        return _.isArray(value) ? value.map(obj => parser(obj)) : value;
      };

      const files = values.files;

      // Parse stringify JSON data.
      values = Object.keys(values.fields).reduce((acc, current) => {
        acc[current] = parser(values.fields[current]);

        return acc;
      }, {});

      // Update JSON fields.
      const entry = await strapi.query(params.model, source).create({
        values,
      });

      // Then, request plugin upload.
      if (strapi.plugins.upload && Object.keys(files).length > 0) {
        // Upload new files and attach them to this entity.
        await strapi.plugins.upload.services.upload.uploadToEntity(
          {
            id: entry.id || entry._id,
            model: params.model,
          },
          files,
          source,
        );
      }

      return strapi.query(params.model, source).findOne({
        id: entry.id || entry._id,
      });
    }

    // Create an entry using `queries` system
    return await strapi.query(params.model, source).create({
      values,
    });
  },

  edit: async (params, values, source) => {
    // Multipart/form-data.
    if (values.hasOwnProperty('fields') && values.hasOwnProperty('files')) {
      // Silent recursive parser.
      const parser = value => {
        try {
          value = JSON.parse(value);
        } catch (e) {
          // Silent.
        }

        return _.isArray(value) ? value.map(obj => parser(obj)) : value;
      };

      const files = values.files;

      // set empty attributes if old values was cleared
      _.difference(Object.keys(files), Object.keys(values.fields)).forEach(
        attr => {
          values.fields[attr] = [];
        },
      );

      // Parse stringify JSON data.
      values = Object.keys(values.fields).reduce((acc, current) => {
        acc[current] = parser(values.fields[current]);

        return acc;
      }, {});

      // Update JSON fields.
      await strapi.query(params.model, source).update({
        id: params.id,
        values,
      });

      // Then, request plugin upload.
      if (strapi.plugins.upload) {
        // Upload new files and attach them to this entity.
        await strapi.plugins.upload.services.upload.uploadToEntity(
          params,
          files,
          source,
        );
      }

      return strapi.query(params.model, source).findOne({
        id: params.id,
      });
    }

    // Raw JSON.
    return strapi.query(params.model, source).update({
      id: params.id,
      values,
    });
  },

  delete: async (params, { source }) => {
    const query = strapi.query(params.model, source);
    const primaryKey = query.primaryKey;
    const response = await query.findOne({
      id: params.id,
    });

    if (!response) {
      throw `This resource doesn't exist.`;
    }

    params[primaryKey] = response[primaryKey];
<<<<<<< HEAD
    params.values = Object.keys(JSON.parse(JSON.stringify(response))).reduce(
      (acc, current) => {
        const association = (
          strapi.models[params.model] ||
          strapi.admin.models[params.model] ||
          strapi.plugins[source].models[params.model]
        ).associations.filter(x => x.alias === current)[0];

        // Remove relationships.
        if (association) {
          acc[current] = _.isArray(response[current]) ? [] : null;
        }
=======
    
    params.values = Object.keys(response).reduce((acc, current) => {
      const association = (strapi.models[params.model] || strapi.plugins[source].models[params.model]).associations.filter(x => x.alias === current)[0];

      // Remove relationships.
      if (association) {
        acc[current] = _.isArray(response[current]) ? [] : null;
      }
>>>>>>> c60457f3

        return acc;
      },
      {},
    );

    if (!_.isEmpty(params.values)) {
      // Run update to remove all relationships.
      await strapi.query(params.model, source).update(params);
    }

    // Delete an entry using `queries` system
    return await strapi.query(params.model, source).delete({
      id: params.id,
    });
  },

  deleteMany: async (params, query) => {
    const { source } = query;
    const { model } = params;

    const primaryKey = strapi.query(model, source).primaryKey;
    const toRemove = Object.keys(query).reduce((acc, curr) => {
      if (curr !== 'source') {
        return acc.concat([query[curr]]);
      }

      return acc;
    }, []);

<<<<<<< HEAD
    const filters = strapi.utils.models.convertParams(model, {
      [`${primaryKey}_in`]: toRemove,
    });
    const entries = await strapi
      .query(model, source)
      .find({ where: filters.where }, null, true);
=======
    const filter = { [`${primaryKey}_in`]: toRemove };
    const entries = await strapi.query(model, source).find(filter, null, true);
>>>>>>> c60457f3
    const associations = strapi.query(model, source).associations;

    for (let i = 0; i < entries.length; ++i) {
      const entry = entries[i];

      associations.forEach(association => {
        if (entry[association.alias]) {
          switch (association.nature) {
            case 'oneWay':
            case 'oneToOne':
            case 'manyToOne':
            case 'oneToManyMorph':
              entry[association.alias] = null;
              break;
            case 'oneToMany':
            case 'manyToMany':
            case 'manyToManyMorph':
              entry[association.alias] = [];
              break;
            default:
          }
        }
      });

      await strapi.query(model, source).update({
        [primaryKey]: entry[primaryKey],
        values: _.pick(entry, associations.map(a => a.alias)),
      });
    }

    return strapi.query(model, source).deleteMany({
      [primaryKey]: toRemove,
    });
  },
};<|MERGE_RESOLUTION|>--- conflicted
+++ resolved
@@ -6,45 +6,20 @@
  * A set of functions called "actions" for `ContentManager`
  */
 
+/* eslint-disable indent */
 module.exports = {
   fetchAll: async (params, query) => {
-<<<<<<< HEAD
-    const {
-      limit,
-      skip,
-      sort,
-      query: request,
-      queryAttribute,
-      source,
-      populate = [],
-    } = query;
-    const filters = strapi.utils.models.convertParams(params.model, query);
-    const { where = {} } = !_.isEmpty(request)
-      ? strapi.utils.models.convertParams(params.model, request)
+    const { query: request, source, populate = [], ...filters } = query;
+
+    const queryFilter = !_.isEmpty(request)
+      ? {
+          ...filters, // Filters is an object containing the limit/sort and start
+          ...request,
+        }
       : filters;
-
-    // Find entries using `queries` system
-    return await strapi.query(params.model, source).find(
-      {
-        limit: limit || filters.limit,
-        skip: skip || filters.start || 0,
-        sort: sort || filters.sort,
-        where,
-        queryAttribute,
-      },
-      populate,
-    );
-=======
-    const { query: request, source, populate = [], ...filters } = query;
-
-    const queryFilter = !_.isEmpty(request) ? {
-      ...filters, // Filters is an object containing the limit/sort and start
-      ...request
-    } : filters;
 
     // Find entries using `queries` system
     return await strapi.query(params.model, source).find(queryFilter, populate);
->>>>>>> c60457f3
   },
 
   search: async (params, query) => {
@@ -72,13 +47,7 @@
   count: async (params, query) => {
     const { source, ...filters } = query;
 
-<<<<<<< HEAD
-    return await strapi
-      .query(params.model, source)
-      .count({ where: filters.where });
-=======
     return await strapi.query(params.model, source).count(filters);
->>>>>>> c60457f3
   },
 
   fetch: async (params, source, populate, raw = true) => {
@@ -213,34 +182,21 @@
     }
 
     params[primaryKey] = response[primaryKey];
-<<<<<<< HEAD
-    params.values = Object.keys(JSON.parse(JSON.stringify(response))).reduce(
-      (acc, current) => {
-        const association = (
-          strapi.models[params.model] ||
-          strapi.admin.models[params.model] ||
-          strapi.plugins[source].models[params.model]
-        ).associations.filter(x => x.alias === current)[0];
-
-        // Remove relationships.
-        if (association) {
-          acc[current] = _.isArray(response[current]) ? [] : null;
-        }
-=======
-    
+
     params.values = Object.keys(response).reduce((acc, current) => {
-      const association = (strapi.models[params.model] || strapi.plugins[source].models[params.model]).associations.filter(x => x.alias === current)[0];
+      const association = (
+        strapi.models[params.model] ||
+        strapi.admin.models[params.model] ||
+        strapi.plugins[source].models[params.model]
+      ).associations.filter(x => x.alias === current)[0];
 
       // Remove relationships.
       if (association) {
         acc[current] = _.isArray(response[current]) ? [] : null;
       }
->>>>>>> c60457f3
-
-        return acc;
-      },
-      {},
-    );
+
+      return acc;
+    }, {});
 
     if (!_.isEmpty(params.values)) {
       // Run update to remove all relationships.
@@ -266,17 +222,8 @@
       return acc;
     }, []);
 
-<<<<<<< HEAD
-    const filters = strapi.utils.models.convertParams(model, {
-      [`${primaryKey}_in`]: toRemove,
-    });
-    const entries = await strapi
-      .query(model, source)
-      .find({ where: filters.where }, null, true);
-=======
     const filter = { [`${primaryKey}_in`]: toRemove };
     const entries = await strapi.query(model, source).find(filter, null, true);
->>>>>>> c60457f3
     const associations = strapi.query(model, source).associations;
 
     for (let i = 0; i < entries.length; ++i) {
