{
  "name": "strapi-hook-bookshelf",
  "version": "3.0.0-alpha.14.1.1",
  "description": "Bookshelf hook for the Strapi framework",
  "homepage": "http://strapi.io",
  "keywords": [
    "bookshelf",
    "hook",
    "migrations",
    "orm",
    "sql",
    "strapi"
  ],
  "directories": {
    "lib": "./lib"
  },
  "main": "./lib",
  "dependencies": {
    "bookshelf": "^0.12.1",
    "inquirer": "^5.2.0",
    "lodash": "^4.17.5",
    "pluralize": "^6.0.0",
<<<<<<< HEAD
    "rimraf": "^2.6.2",
    "strapi-hook-knex": "3.0.0-alpha.14",
    "strapi-utils": "3.0.0-alpha.14"
=======
    "strapi-hook-knex": "3.0.0-alpha.14.1.1",
    "strapi-utils": "3.0.0-alpha.14.1.1"
>>>>>>> a4a8f8d0
  },
  "strapi": {
    "dependencies": [
      "knex"
    ]
  },
  "scripts": {
    "prepublishOnly": "npm prune"
  },
  "author": {
    "email": "hi@strapi.io",
    "name": "Strapi team",
    "url": "http://strapi.io"
  },
  "maintainers": [
    {
      "name": "Strapi team",
      "email": "hi@strapi.io",
      "url": "http://strapi.io"
    }
  ],
  "repository": {
    "type": "git",
    "url": "git://github.com/strapi/strapi.git"
  },
  "bugs": {
    "url": "https://github.com/strapi/strapi/issues"
  },
  "engines": {
    "node": ">= 9.0.0",
    "npm": ">= 5.3.0"
  },
  "license": "MIT"
}<|MERGE_RESOLUTION|>--- conflicted
+++ resolved
@@ -20,14 +20,9 @@
     "inquirer": "^5.2.0",
     "lodash": "^4.17.5",
     "pluralize": "^6.0.0",
-<<<<<<< HEAD
     "rimraf": "^2.6.2",
-    "strapi-hook-knex": "3.0.0-alpha.14",
-    "strapi-utils": "3.0.0-alpha.14"
-=======
     "strapi-hook-knex": "3.0.0-alpha.14.1.1",
     "strapi-utils": "3.0.0-alpha.14.1.1"
->>>>>>> a4a8f8d0
   },
   "strapi": {
     "dependencies": [
