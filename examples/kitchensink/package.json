--- conflicted
+++ resolved
@@ -1,11 +1,7 @@
 {
   "name": "kitchensink",
   "private": true,
-<<<<<<< HEAD
-  "version": "4.10.8",
-=======
   "version": "4.11.0",
->>>>>>> 0de06a00
   "description": "A Strapi application.",
   "scripts": {
     "develop": "strapi develop",
@@ -16,17 +12,10 @@
     "strapi": "strapi"
   },
   "dependencies": {
-<<<<<<< HEAD
-    "@strapi/provider-email-mailgun": "4.10.8",
-    "@strapi/provider-upload-aws-s3": "4.10.8",
-    "@strapi/provider-upload-cloudinary": "4.10.8",
-    "@strapi/strapi": "4.10.8",
-=======
     "@strapi/provider-email-mailgun": "4.11.0",
     "@strapi/provider-upload-aws-s3": "4.11.0",
     "@strapi/provider-upload-cloudinary": "4.11.0",
     "@strapi/strapi": "4.11.0",
->>>>>>> 0de06a00
     "lodash": "4.17.21",
     "mysql": "2.18.1",
     "passport-google-oauth2": "0.2.0",
